--- conflicted
+++ resolved
@@ -208,13 +208,8 @@
         {
             if (pmt::any_ref(msg).type().hash_code() == d_double_type_hash_code)
                 {
-<<<<<<< HEAD
-                    const auto new_rx_clock_offset_s = boost::any_cast<double>(pmt::any_ref(msg));
+                    const auto new_rx_clock_offset_s = wht::any_cast<double>(pmt::any_ref(msg));
                     double old_tow_corrected = static_cast<double>(d_T_rx_TOW_ms) - new_rx_clock_offset_s * 1000.0;
-
-=======
-                    const auto new_rx_clock_offset_s = wht::any_cast<double>(pmt::any_ref(msg));
->>>>>>> dc871132
                     d_T_rx_TOW_ms = d_T_rx_TOW_ms - static_cast<int>(round(new_rx_clock_offset_s * 1000.0));
                     // align the receiver clock to integer multiple of d_T_rx_step_ms
                     if (d_T_rx_TOW_ms % d_T_rx_step_ms)
