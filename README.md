<!-- prettier-ignore-start -->
[comment]: # (
SPDX-License-Identifier: GPL-3.0-or-later
)

[comment]: # (
SPDX-FileCopyrightText: 2011-2024 Carles Fernandez-Prades <carles.fernandez@cttc.es>
)
<!-- prettier-ignore-end -->

[![](./docs/doxygen/images/gnss-sdr_logo.png)](https://gnss-sdr.org "GNSS-SDR website")

[![License: GPL v3](https://img.shields.io/badge/License-GPL%20v3-blue.svg)](https://www.gnu.org/licenses/gpl-3.0)
[![REUSE status](https://api.reuse.software/badge/github.com/gnss-sdr/gnss-sdr)](https://api.reuse.software/info/github.com/gnss-sdr/gnss-sdr)
[![Contributor Covenant](https://img.shields.io/badge/Contributor%20Covenant-2.1-4baaaa.svg)](CODE_OF_CONDUCT.md)

**Welcome to GNSS-SDR!**

This program is a software-defined receiver which is able to process (that is,
to perform detection, synchronization, demodulation and decoding of the
navigation message, computation of observables, and, finally, computation of
position fixes) the following Global Navigation Satellite System's signals:

In the L1 band:

- &#128752; GLONASS L1 C/A (centered at 1602.000 MHz) :white_check_mark:
- &#128752; GPS L1 C/A (centered at 1575.420 MHz) :white_check_mark:
- &#128752; Galileo E1b/c (centered at 1575.420 MHz) :white_check_mark:
- &#128752; BeiDou B1I (centered at 1561.098 MHz) :white_check_mark:

In the E6 band:

- &#128752; Galileo E6B (centered at 1278.750 MHz) :white_check_mark:

In the L2 band:

- &#128752; BeiDou B3I (centered at 1268.520 MHz) :white_check_mark:
- &#128752; GLONASS L2 C/A (centered at 1246.000 MHz) :white_check_mark:
- &#128752; GPS L2C (centered at 1227.600 MHz) :white_check_mark:

In the L5 band:

- &#128752; Galileo E5b (centered at 1207.140 MHz) :white_check_mark:
- &#128752; Galileo E5a (centered at 1176.450 MHz) :white_check_mark:
- &#128752; GPS L5 (centered at 1176.450 MHz) :white_check_mark:

GNSS-SDR provides interfaces for a wide range of radio frequency front-ends and
raw sample file formats, generates processing outputs in standard formats,
allows for the full inspection of the whole signal processing chain, and offers
a framework for the development of new features. Please visit
[https://gnss-sdr.org](https://gnss-sdr.org "GNSS-SDR website") for more
information about this open-source, software-defined GNSS receiver.

:sparkles: See what's new in the [changelog](./docs/CHANGELOG.md).

# Table of Contents

<details>
<summary><b>(click to expand)</b></summary>
<!-- MarkdownTOC -->

- [Table of Contents](#table-of-contents)
- [How to build GNSS-SDR](#how-to-build-gnss-sdr)
  - [GNU/Linux](#gnulinux)
    - [Alternative 1: Install dependencies using software packages](#alternative-1-install-dependencies-using-software-packages)
      - [Debian / Ubuntu](#debian--ubuntu)
      - [AlmaLinux](#almalinux)
      - [Arch Linux](#arch-linux)
      - [Fedora](#fedora)
      - [openSUSE](#opensuse)
      - [Rocky Linux](#rocky-linux)
    - [Alternative 2: Install dependencies using PyBOMBS](#alternative-2-install-dependencies-using-pybombs)
    - [Manual installation of other required dependencies](#manual-installation-of-other-required-dependencies)
      - [Install Armadillo, a C++ linear algebra library](#install-armadillo-a-c-linear-algebra-library)
      - [Install Gflags, a commandline flags processing module for C++](#install-gflags-a-commandline-flags-processing-module-for-c)
      - [Install Glog, a library that implements application-level logging](#install-glog-a-library-that-implements-application-level-logging)
      - [Install the OpenSSL libraries](#install-the-openssl-libraries)
      - [Install Matio, MATLAB MAT file I/O library](#install-matio-matlab-mat-file-io-library)
      - [Install Protocol Buffers, a portable mechanism for serialization of structured data](#install-protocol-buffers-a-portable-mechanism-for-serialization-of-structured-data)
      - [Install Pugixml, a light-weight C++ XML processing library](#install-pugixml-a-light-weight-c-xml-processing-library)
      - [Download GoogleTest](#download-googletest)
    - [Clone GNSS-SDR's Git repository](#clone-gnss-sdrs-git-repository)
    - [Build and install GNSS-SDR](#build-and-install-gnss-sdr)
      - [Build OSMOSDR support (OPTIONAL)](#build-osmosdr-support-optional)
      - [Build FMCOMMS2 based SDR Hardware support (OPTIONAL)](#build-fmcomms2-based-sdr-hardware-support-optional)
      - [Build OpenCL support (OPTIONAL)](#build-opencl-support-optional)
      - [Build CUDA support (OPTIONAL)](#build-cuda-support-optional)
  - [macOS](#macos)
    - [Macports](#macports)
    - [Homebrew](#homebrew)
    - [Other package managers](#other-package-managers)
    - [Build GNSS-SDR](#build-gnss-sdr)
  - [Other builds](#other-builds)
- [Updating GNSS-SDR](#updating-gnss-sdr)
- [Getting started](#getting-started)
- [Using GNSS-SDR](#using-gnss-sdr)
  - [Control plane](#control-plane)
    - [Configuration](#configuration)
    - [GNSS block factory](#gnss-block-factory)
  - [Signal Processing plane](#signal-processing-plane)
    - [Signal Source](#signal-source)
    - [Signal Conditioner](#signal-conditioner)
      - [Data type adapter](#data-type-adapter)
      - [Input filter](#input-filter)
      - [Resampler](#resampler)
    - [Channel](#channel)
      - [Acquisition](#acquisition)
      - [Tracking](#tracking)
      - [Decoding of the navigation message](#decoding-of-the-navigation-message)
    - [Observables](#observables)
    - [Computation of Position, Velocity, and Time](#computation-of-position-velocity-and-time)
- [About the software license](#about-the-software-license)
- [Publications and Credits](#publications-and-credits)
- [Ok, now what?](#ok-now-what)

<!-- /MarkdownTOC -->
</details>

# How to build GNSS-SDR

This section describes how to set up the compilation environment in GNU/Linux or
[macOS / Mac OS X](#macos), and to build GNSS-SDR. See also our
[build and install page](https://gnss-sdr.org/build-and-install/ "GNSS-SDR's Build and Install").

## GNU/Linux

- Tested distributions: Ubuntu 14.04 LTS and above; Debian 9.0 "stretch" and
  above; Arch Linux; Fedora 26 and above; OpenSUSE 42.3 and above.
- Supported microprocessor architectures:
  - i386: Intel x86 instruction set (32-bit microprocessors).
  - amd64: also known as x86-64, the 64-bit version of the x86 instruction set,
    originally created by AMD and implemented by AMD, Intel, VIA, and others.
  - armel: ARM embedded ABI, supported on ARM v4t and higher.
  - armhf: ARM hard float, ARMv7 + VFP3-D16 floating-point hardware extension +
    Thumb-2 instruction set and above.
  - arm64: ARM 64 bits or ARMv8.
  - mips: MIPS architecture (big-endian, such as those manufactured by SGI).
  - mipsel: MIPS architecture (little-endian, such as Loongson 3).
  - mips64el: 64-bit version of MIPS architecture.
  - powerpc: the RISC 32-bit microprocessor architecture developed by IBM,
    Motorola (now Freescale), and Apple.
  - ppc64: 64-bit big-endian PowerPC architecture.
  - ppc64el: 64-bit little-endian PowerPC architecture.
  - riscv64: 64-bit RISC-V open standard instruction set architecture.
  - s390x: IBM System z architecture for mainframe computers.

Older distribution releases might work as well, but you will need GCC 4.7 or
newer.

Before building GNSS-SDR, you need to install all the required dependencies.
There are two alternatives here: through software packages or building them from
the source code. It is in general not a good idea to mix both approaches.

### Alternative 1: Install dependencies using software packages

If you want to start building and running GNSS-SDR as quickly and easily as
possible, the best option is to install all the required dependencies as binary
packages.

#### Debian / Ubuntu

If you are using Debian 9, Ubuntu 14.10 or above, this can be done by copying
and pasting the following line in a terminal:

```
$ sudo apt-get install build-essential cmake git pkg-config libboost-dev libboost-date-time-dev \
       libboost-system-dev libboost-filesystem-dev libboost-thread-dev libboost-chrono-dev \
       libboost-serialization-dev liblog4cpp5-dev libuhd-dev gnuradio-dev gr-osmosdr \
       libblas-dev liblapack-dev libarmadillo-dev libgflags-dev libgoogle-glog-dev \
       libssl-dev libpcap-dev libmatio-dev libpugixml-dev libgtest-dev \
       libprotobuf-dev libcpu-features-dev protobuf-compiler python3-mako
```

Please note that the required files from `libgtest-dev` were named `googletest`
in Debian 9 "stretch" and Ubuntu 18.04 "bionic", and renamed to `libgtest-dev`
in Debian 10 "buster" and above.

In distributions older than Ubuntu 21.04 Hirsute / Debian 11, the package
`libcpu-features-dev` is not required.

In distributions older than Ubuntu 22.04 Jammy / Debian 12, the package
`libssl-dev` must be replaced by `libgnutls-openssl-dev`.

**Note for Ubuntu 14.04 LTS "trusty" users:** you will need to build from source
and install GNU Radio manually, as explained below, since GNSS-SDR requires
`gnuradio-dev` >= 3.7.3, and Ubuntu 14.04 came with 3.7.2. Install all the
packages above BUT EXCEPT `libuhd-dev`, `gnuradio-dev`, and `gr-osmosdr` (and
remove them if they are already installed in your machine), and install those
dependencies using PyBOMBS. The same applies to `libmatio-dev`: Ubuntu 14.04
came with 1.5.2 and the minimum required version is 1.5.3. Please do not install
the `libmatio-dev` package and install `libtool`, `automake` and `libhdf5-dev`
instead. A recent version of the library will be downloaded and built
automatically if CMake does not find it installed.

In distributions older than Ubuntu 16.04 or Debian 9, `python3-mako` must be
replaced by `python-mako`. For Ubuntu 14.04, you will need to add the package
`python-six` to the list of dependencies.

Once you have installed these packages, you can jump directly to
[download the source code and build GNSS-SDR](#clone-gnss-sdrs-git-repository).

#### AlmaLinux

If you are using AlmaLinux:

```
# dnf update -y
# dnf install -y 'dnf-command(config-manager)'
# dnf config-manager --set-enabled powertools
# dnf install -y epel-release
# dnf install -y make gcc gcc-c++ kernel-devel cmake git boost-devel \
      boost-date-time boost-system boost-thread boost-chrono \
      boost-serialization log4cpp-devel gmp-devel uhd-devel gnuradio-devel \
      pugixml-devel matio-devel protobuf-devel glog-devel libpcap-devel \
      blas-devel lapack-devel armadillo-devel openssl-devel python3-mako \
      libarchive
```

Once you have installed these packages, you can jump directly to
[download the source code and build GNSS-SDR](#clone-gnss-sdrs-git-repository).

#### Arch Linux

If you are using Arch Linux:

```
$ pacman -S gcc make cmake pkgconf git boost boost-libs libvolk gnuradio \
       blas lapack hdf5 openssl pugixml libmatio protobuf libpcap gtest \
       python-mako
```

Once you have installed these packages, you can jump directly to
[download the source code and build GNSS-SDR](#clone-gnss-sdrs-git-repository).

#### Fedora

If you are using Fedora 26 or above, the required software dependencies can be
installed by doing:

```
$ sudo yum install make automake gcc gcc-c++ kernel-devel cmake git boost-devel \
       boost-date-time boost-system boost-filesystem boost-thread boost-chrono \
       boost-serialization log4cpp-devel gnuradio-devel gr-osmosdr-devel \
       blas-devel lapack-devel matio-devel armadillo-devel gflags-devel \
       glog-devel openssl-devel libpcap-devel pugixml-devel python3-mako \
       protobuf-devel protobuf-compiler
```

In Fedora 33 and above, you will need to add `gmp-devel` to the package list.
Optionally, you can add `uhd-devel` starting from Fedora 32.

In Fedora 36 and above, packages `spdlog-devel` and `fmt-devel` are also
required.

#### openSUSE

If you are using openSUSE Leap:

```
$ zypper install cmake git gcc-c++ boost-devel libboost_atomic-devel \
       libboost_system-devel libboost_filesystem-devel libboost_chrono-devel \
       libboost_thread-devel libboost_serialization-devel log4cpp-devel \
       gnuradio-devel pugixml-devel libpcap-devel armadillo-devel libtool \
       automake hdf5-devel openssl-devel python3-Mako libmatio-devel
```

If you are using openSUSE Tumbleweed:

```
$ zypper install cmake git gcc-c++ boost-devel libboost_atomic-devel \
       libboost_system-devel libboost_filesystem-devel libboost_date_time-devel \
       libboost_thread-devel libboost_chrono-devel libboost_serialization-devel \
       spdlog-devel fmt-devel gtest gnuradio-devel pugixml-devel libpcap-devel \
       armadillo-devel libtool automake hdf5-devel libopenssl-devel \
       python3-Mako protobuf-devel
```

Once you have installed these packages, you can jump directly to
[download the source code and build GNSS-SDR](#clone-gnss-sdrs-git-repository).

#### Rocky Linux

If you are using Rocky Linux:

```
$ dnf install -y 'dnf-command(config-manager)'
$ dnf config-manager --set-enabled powertools
$ yum install -y epel-release
$ yum install -y make gcc gcc-c++ kernel-devel cmake git boost-devel \
       boost-date-time boost-system boost-thread boost-chrono boost-serialization \
       log4cpp-devel gmp-devel uhd-devel gnuradio-devel pugixml-devel matio-devel \
       protobuf-devel glog-devel libpcap-devel blas-devel lapack-devel \
       armadillo-devel openssl-devel python3-mako libarchive
```

Once you have installed these packages, you can jump directly to
[download the source code and build GNSS-SDR](#clone-gnss-sdrs-git-repository).

### Alternative 2: Install dependencies using PyBOMBS

This option is adequate if you are interested in development, in working with
the most recent versions of software dependencies, want more fine-tuning on the
installed versions, or simply in building everything from the scratch just for
the fun of it. In such cases, we recommend using
[PyBOMBS](https://github.com/gnuradio/pybombs "Python Build Overlay Managed Bundle System")
(Python Build Overlay Managed Bundle System), GNU Radio's meta-package manager
tool that installs software from source, or whatever the local package manager
is, that automatically does all the work for you. Please take a look at the
configuration options and general PyBOMBS usage at
https://github.com/gnuradio/pybombs. Here we provide a quick step-by-step
tutorial.

First of all, install some basic packages:

```
$ sudo apt-get install git python3-pip
```

Download, build and install PyBOMBS:

```
$ sudo pip3 install --upgrade git+https://github.com/gnuradio/pybombs.git
```

Apply a configuration:

```
$ pybombs auto-config
```

Add list of default recipes:

```
$ pybombs recipes add-defaults
```

Download, build and install GNU Radio, related drivers, and some other extra
modules into the directory `/path/to/prefix` (replace this path by your
preferred one, for instance `$HOME/sdr`):

```
$ pybombs prefix init /path/to/prefix -a myprefix -R gnuradio-default
```

This will perform a local installation of the dependencies under
`/path/to/prefix`, so they will not be visible when opening a new terminal. In
order to make them available, you will need to set up the adequate environment
variables:

```
$ cd /path/to/prefix
$ . ./setup_env.sh
```

Now you are ready to use GNU Radio and to jump into building GNSS-SDR after
installing a few other dependencies. Actually, those are steps that PyBOMBS can
do for you as well:

```
$ pybombs install gnss-sdr
```

By default, PyBOMBS installs the ‘next’ branch of GNSS-SDR development, which is
the most recent version of the source code. This behavior can be modified by
altering the corresponding recipe at
`$HOME/.pybombs/recipes/gr-recipes/gnss-sdr.lwr`

In case you do not want to use PyBOMBS and prefer to build and install GNSS-SDR
step by step (i.e., cloning the repository and doing the usual
`cmake .. && make && make install` dance), Armadillo, GFlags, Glog, GnuTLS, and
Matio can be installed either by using PyBOMBS:

```
$ pybombs install armadillo gflags glog gnutls matio
```

or manually as explained below, and then please follow instructions on how to
[download the source code and build GNSS-SDR](#clone-gnss-sdrs-git-repository).

### Manual installation of other required dependencies

#### Install [Armadillo](https://arma.sourceforge.net/ "Armadillo's Homepage"), a C++ linear algebra library

```
$ sudo apt-get install libblas-dev liblapack-dev       # For Debian/Ubuntu/LinuxMint
$ sudo yum install lapack-devel blas-devel             # For Fedora/RHEL
$ sudo zypper install lapack-devel blas-devel          # For OpenSUSE
$ sudo pacman -S blas lapack                           # For Arch Linux
$ wget https://sourceforge.net/projects/arma/files/armadillo-14.0.0.tar.xz
$ tar xvfz armadillo-14.0.0.tar.xz
$ cd armadillo-14.0.0
$ cmake .
$ make
$ sudo make install
```

The full stop separated from `cmake` by a space is important.
[CMake](https://cmake.org/ "CMake's Homepage") will figure out what other
libraries are currently installed and will modify Armadillo's configuration
correspondingly. CMake will also generate a run-time armadillo library, which is
a combined alias for all the relevant libraries present on your system (e.g.,
BLAS, LAPACK, and ATLAS).

#### Install [Gflags](https://github.com/gflags/gflags "Gflags' Homepage"), a commandline flags processing module for C++

```
$ wget https://github.com/gflags/gflags/archive/v2.2.2.tar.gz
$ tar xvfz v2.2.2.tar.gz
$ cd gflags-2.2.2
$ cmake -DBUILD_SHARED_LIBS=ON -DBUILD_STATIC_LIBS=OFF -DBUILD_gflags_nothreads_LIB=OFF .
$ make
$ sudo make install
$ sudo ldconfig
```

Please note that GFlags is replaced by the
[Abseil Flags Library](https://abseil.io/docs/cpp/guides/flags) if Abseil >=
v20240116 is available in your system.

#### Install [Glog](https://github.com/google/glog "Glog's Homepage"), a library that implements application-level logging

```
$ wget https://github.com/google/glog/archive/v0.7.1.tar.gz
$ tar xvfz v0.7.1.tar.gz
$ cd glog-0.7.1
$ mkdir build && cd build
$ cmake ..
$ make
$ sudo make install
$ sudo ldconfig
```

Please note that Glog is replaced by the
[Abseil Logging Library](https://abseil.io/docs/cpp/guides/logging) if Abseil >=
v20240116 is available in your system.

#### Install the OpenSSL libraries

```
<<<<<<< HEAD
$ sudo apt-get install libssl-dev         # For Debian/Ubuntu/LinuxMint
$ sudo yum install openssl-devel          # For Fedora/CentOS/RHEL
$ sudo zypper install openssl-devel       # For OpenSUSE
$ sudo pacman -S openssl                  # For Arch Linux
=======
$ sudo apt-get install libgnutls-openssl-dev    # For Debian/Ubuntu/LinuxMint
$ sudo yum install openssl-devel                # For Fedora/RHEL
$ sudo zypper install openssl-devel             # For OpenSUSE
$ sudo pacman -S openssl                        # For Arch Linux
>>>>>>> 0f8f4ddb
```

#### Install [Matio](https://github.com/tbeu/matio "Matio's Homepage"), MATLAB MAT file I/O library

```
$ wget https://github.com/tbeu/matio/releases/download/v1.5.26/matio-1.5.27.tar.gz
$ tar xvfz matio-1.5.27.tar.gz
$ cd matio-1.5.27
$ ./configure
$ make
$ sudo make install
$ sudo ldconfig
```

#### Install [Protocol Buffers](https://protobuf.dev/ "Protocol Buffers' Homepage"), a portable mechanism for serialization of structured data

GNSS-SDR requires Protocol Buffers v3.0.0 or later. If the packages that come
with your distribution are older than that (_e.g._, Ubuntu 16.04 Xenial came
with an older versions), then you will need to install it manually:

```
$ git clone --recursive https://github.com/protocolbuffers/protobuf.git
$ cd protobuf
$ cmake -DABSL_PROPAGATE_CXX_STD=ON -Dprotobuf_BUILD_TESTS=OFF .
$ cmake --build --config Release --target install .
$ sudo ldconfig
```

For more options, please check the
[Protocol Buffers' installation instructions](https://github.com/protocolbuffers/protobuf/blob/main/src/README.md/).

#### Install [Pugixml](https://pugixml.org/ "Pugixml's Homepage"), a light-weight C++ XML processing library

```
$ wget https://github.com/zeux/pugixml/releases/download/v1.14/pugixml-1.14.tar.gz
$ tar xvfz pugixml-1.14.tar.gz
$ cd pugixml-1.14
$ mkdir build && cd build
$ cmake ..
$ make
$ sudo make install
$ sudo ldconfig
```

#### Download [GoogleTest](https://github.com/google/googletest "Googletest Homepage")

```
$ wget https://github.com/google/googletest/archive/refs/tags/v1.14.0.zip
$ unzip v1.14.0.zip
```

Please **DO NOT build or install** Google Test. Every user needs to compile
tests using the same compiler flags used to compile the Google Test libraries;
otherwise, he or she may run into undefined behaviors (_i.e._, the tests can
behave strangely and may even crash for no obvious reasons). The explanation is
that C++ has the One-Definition Rule: if two C++ source files contain different
definitions of the same class/function/variable, and you link them together, you
violate the rule. The linker may or may not catch the error (in many cases it is
not required by the C++ standard to catch the violation). If it does not, you
get strange run-time behaviors that are unexpected and hard to debug. If you
compile Google Test and your test code using different compiler flags, they may
see different definitions of the same class/function/variable (_e.g._, due to
the use of `#if` in Google Test). Therefore, for your sanity, GNSS-SDR does not
make use of pre-compiled Google Test libraries. Instead, it compiles Google
Test's source code itself, such that it can be sure that the same flags are used
for both Google Test and the tests. The building system of GNSS-SDR manages the
compilation and linking of Google Test's source code to its own tests; it is
only required that you tell the system where the Google Test folder that you
downloaded resides. Just type in your terminal (or add it to your
`$HOME/.bashrc` file for a permanent solution) the following line:

```
export GTEST_DIR=/home/username/googletest-1.14.0
```

changing `/home/username/googletest-1.14.0` by the actual path where you
unpacked Google Test. If the CMake script does not find that folder, or the
environment variable is not defined, or the source code is not installed by a
package, then it will download a fresh copy of the Google Test source code and
will compile and link it for you.

<a name="download-and-build-linux"></a>

### Clone GNSS-SDR's Git repository

```
$ git clone https://github.com/gnss-sdr/gnss-sdr
```

Cloning the GNSS-SDR repository as in the line above will create a folder named
gnss-sdr with the following structure:

```
 |-gnss-sdr
 |---build      <- where gnss-sdr is built.
 |---cmake      <- CMake-related files.
 |---conf       <- Configuration files. Each file defines one particular receiver.
 |---data       <- Populate this folder with your captured data.
 |---docs       <- Contains documentation-related files.
 |---install    <- Executables will be placed here.
 |---src        <- Source code folder.
 |-----algorithms  <- Signal processing blocks.
 |-----core     <- Control plane, interfaces, systems' parameters.
 |-----main     <- Main function of the C++ program.
 |-----tests    <- QA code.
 |-----utils    <- some utilities (e.g. Matlab scripts).
```

By default, you will be in the 'main' branch of the Git repository, which
corresponds to the latest stable release. If you want to try the latest
developments, you can use the 'next' branch by going to the newly created
gnss-sdr folder doing:

```
$ git checkout next
```

More information about GNSS-SDR-specific Git usage and pointers to further
readings can be found at our
[Git tutorial](https://gnss-sdr.org/docs/tutorials/using-git/ "Using Git").

### Build and install GNSS-SDR

Go to GNSS-SDR's build directory:

```
$ cd gnss-sdr/build
```

Configure and build the application:

```
$ cmake ..
$ make
```

By default, CMake will build the Release version, meaning that the compiler will
generate a fast, optimized executable. This is the recommended build type when
using an RF front-end and you need to attain real-time. If working with a file
(and thus without real-time constraints), you may want to obtain more
information about the internals of the receiver, as well as more fine-grained
logging. This can be done by building the Debug version, by doing:

```
$ cmake -DCMAKE_BUILD_TYPE=Debug ..
$ make
```

This will create four executables at gnss-sdr/install, namely `gnss-sdr`,
`run_tests`, `front-end-cal` and `volk_gnsssdr_profile`. You can run them from
that folder, but if you prefer to install `gnss-sdr` on your system and have it
available anywhere else, do:

```
$ sudo make install
```

This will also make a copy of the conf/ folder into
/usr/local/share/gnss-sdr/conf for your reference. We suggest creating a working
directory at your preferred location and store your own configuration and data
files there.

You could be interested in creating the documentation (requires:
`sudo apt-get install doxygen-latex` in Ubuntu/Debian) by doing:

```
$ make doc
```

from the gnss-sdr/build folder. This will generate HTML documentation that can
be retrieved pointing your browser of preference to build/docs/html/index.html.
If a LaTeX installation is detected in your system,

```
$ make pdfmanual
```

will create a PDF manual at build/docs/GNSS-SDR_manual.pdf. Finally,

```
$ make doc-clean
```

will remove the content of previously generated documentation.

GNSS-SDR comes with a library which is a module of the Vector-Optimized Library
of Kernels (so-called
[VOLK_GNSSSDR](./src/algorithms/libs/volk_gnsssdr_module/volk_gnsssdr/README.md))
and a profiler that will build a config file for the best SIMD architecture for
your processor. Run `volk_gnsssdr_profile` that is installed into `$PREFIX/bin`.
This program tests all known VOLK kernels for each architecture supported by the
processor. When finished, it will write to
`$HOME/.volk_gnsssdr/volk_gnsssdr_config` the best architecture for the VOLK
function. This file is read when using a function to know the best version of
the function to execute. It mimics GNU Radio's [VOLK](https://www.libvolk.org/)
library, so if you still have not run `volk_profile`, this is a good moment to
do so.

If you are using [Eclipse](https://www.eclipse.org/ide/) as your development
environment, CMake can create the project for you. However, if the build
directory is a subdirectory of the source directory (as is the case of the
`gnss-sdr/build` folder), this is not supported well by Eclipse. It is strongly
recommended to use a build directory which is a sibling of the source directory.
Hence, type from the `gnss-sdr` root folder:

```
$ cd ..
$ mkdir eclipse && cd eclipse
$ cmake -G "Eclipse CDT4 - Unix Makefiles" -DCMAKE_ECLIPSE_GENERATE_SOURCE_PROJECT=TRUE -DCMAKE_ECLIPSE_VERSION=4.5 ../gnss-sdr
```

and then import the created project into Eclipse:

1. Import project using Menu File -> Import.
2. Select General -> Existing projects into workspace.
3. Select your root directory: Browse and select your newly created `eclipse/`
   directory. Keep "Copy projects into workspace" unchecked.
4. Click on "Finish" and you will get a fully functional Eclipse project.

After building the project, you will find the generated binaries at
`eclipse/install`.

#### Build OSMOSDR support (OPTIONAL)

Install the [OsmoSDR](https://osmocom.org/projects/sdr "OsmoSDR's Homepage")
library and GNU Radio's source block:

```
$ git clone git://git.osmocom.org/osmo-sdr.git
$ cd osmo-sdr/software/libosmosdr
$ mkdir build
$ cd build/
$ cmake ..
$ make
$ sudo make install
$ sudo ldconfig
$ cd ../..
$ git clone git://git.osmocom.org/gr-osmosdr
$ cd gr-osmosdr
$ mkdir build
$ cd build
$ cmake .. -Wno-dev
$ make
$ sudo make install
$ sudo ldconfig
```

Then, configure GNSS-SDR to build the `Osmosdr_Signal_Source` by:

```
$ cmake -DENABLE_OSMOSDR=ON ..
$ make
$ sudo make install
```

(in order to disable the `Osmosdr_Signal_Source` compilation, you can pass
`-DENABLE_OSMOSDR=OFF` to cmake and build GNSS-SDR again).

#### Build FMCOMMS2 based SDR Hardware support (OPTIONAL)

Install the [libiio](https://github.com/analogdevicesinc/libiio.git) (>=v0.11),
[libad9361](https://github.com/analogdevicesinc/libad9361-iio.git) (>=v0.1-1)
libraries and [gr-iio](https://github.com/analogdevicesinc/gr-iio.git) (>v0.3)
gnuradio block:

```
$ sudo apt-get install libxml2-dev bison flex
$ git clone https://github.com/analogdevicesinc/libiio.git
$ cd libiio
$ mkdir build
$ cd build
$ cmake ..
$ make && sudo make install && sudo ldconfig
$ cd ../..
$ git clone https://github.com/analogdevicesinc/libad9361-iio.git
$ cd libad9361-iio
$ mkdir build
$ cd build
$ cmake ..
$ make && sudo make install && sudo ldconfig
$ cd ../..
$ git clone https://github.com/analogdevicesinc/gr-iio.git
$ cd gr-iio
$ mkdir build
$ cd build
$ cmake -DCMAKE_INSTALL_PREFIX=/usr ..
$ make && sudo make install && sudo ldconfig
$ cd ../..
```

Then configure GNSS-SDR to build the `Fmcomms2_Signal_Source` implementation:

```
$ cd gnss-sdr/build
$ cmake -DENABLE_FMCOMMS2=ON ..
$ make
$ sudo make install
```

or configure it to build `Plutosdr_Signal_Source`:

```
$ cmake -DENABLE_PLUTOSDR=ON ..
$ make
$ sudo make install
```

With `Fmcomms2_Signal_Source` you can use any SDR hardware based on
[FMCOMMS2](https://wiki.analog.com/resources/eval/user-guides/ad-fmcomms2-ebz),
including the ADALM-PLUTO (PlutoSdr) by configuring correctly the .conf file.
The `Plutosdr_Signal_Source` offers a simpler manner to use the ADALM-PLUTO
because implements only a subset of FMCOMMS2's parameters valid for those
devices.

#### Build OpenCL support (OPTIONAL)

In order to enable the building of blocks that use OpenCL, type:

```
$ cmake -DENABLE_OPENCL=ON ..
$ make
$ sudo make install
```

#### Build CUDA support (OPTIONAL)

In order to enable the building of blocks that use CUDA, NVIDIA's parallel
programming model that enables graphics processing unit (GPU) acceleration for
data-parallel computations, first you need to install the CUDA Toolkit from
[NVIDIA Developers Download page](https://developer.nvidia.com/cuda-downloads "CUDA Downloads").
Make sure that the SDK samples build well. Then, build GNSS-SDR by doing:

```
$ cmake -DENABLE_CUDA=ON ..
$ make
$ sudo make install
```

Of course, you will also need a GPU that
[supports CUDA](https://developer.nvidia.com/cuda-gpus "CUDA GPUs").

## macOS

GNSS-SDR can be built on macOS (or the former Mac OS X), starting from 10.9
(Mavericks) and including 14 (Sonoma). If you still have not installed
[Xcode](https://developer.apple.com/xcode/ "Xcode"), do it now from the App
Store (it's free). You will also need the Xcode Command Line Tools, which do not
come by default in macOS versions older than Big Sur. If you are using an older
version, please launch the Terminal, found in /Applications/Utilities/, and
type:

```
$ xcode-select --install
```

Agree to Xcode license:

```
$ sudo xcodebuild -license
```

Software pre-requisites can be installed using either [Macports](#macports) or
[Homebrew](#homebrew).

### Macports

First, [install Macports](https://www.macports.org/install.php). If you are
upgrading from a previous installation, please follow the
[migration rules](https://trac.macports.org/wiki/Migration).

In a terminal, type:

```
$ sudo port selfupdate
$ sudo port upgrade outdated
$ sudo port install armadillo cmake pkgconfig protobuf3-cpp pugixml openssl3
$ sudo port install gnuradio +uhd +grc +zeromq
$ sudo port install boost matio libad9361-iio libiio
$ sudo port install py311-mako
$ sudo port install doxygen +docs
```

For macOS versions older than Sonoma, you will also need LAPACK:

```
$ sudo port install lapack
```

You also might need to activate a Python installation. The list of installed
versions can be retrieved with:

```
$ port select --list python
```

and you can activate a certain version by typing:

```
$ sudo port select --set python python311
```

### Homebrew

First, install [Homebrew](https://brew.sh/). Paste this in a terminal prompt:

```
$ /usr/bin/ruby -e "$(curl -fsSL https://raw.githubusercontent.com/Homebrew/install/master/install)"
```

The script explains what it will do, and then it pauses before doing it. There
are more installation options [here](https://docs.brew.sh/Installation.html).

Install the required dependencies:

```
$ brew update && brew upgrade
$ brew install armadillo cmake hdf5 gnuradio libmatio openssl pkg-config protobuf pugixml
$ brew install --cask mactex  # when completed, restart Terminal
$ brew install graphviz doxygen
¢ pip3 install mako
```

For macOS versions older than Sonoma, you will also need LAPACK:

```
$ brew install lapack
```

### Other package managers

GNU Radio and other dependencies can also be installed using other package
managers than Macports, such as [Fink](https://www.finkproject.org/ "Fink").
Since the version of Python that ships with OS X is great for learning but it is
not good for development, you could have another Python executable in a
non-standard location. If that is the case, you need to inform GNSS-SDR's
configuration system by defining the `PYTHON_EXECUTABLE` variable as:

```
$ cmake -DPYTHON_EXECUTABLE=/path/to/bin/python3 ..
```

In case you have installed Macports in a non-standard location, you can use:

```
$ cmake -DCMAKE_PREFIX_PATH=/opt/local -DUSE_MACPORTS_PYTHON=/opt/local/bin/python ..
```

changing `/opt/local` by the base directory in which your software is installed.

The CMake script will create Makefiles that download, build and link Armadillo,
Gflags, Glog, Matio, Protocol Buffers, PugiXML and Google Test on the fly at
compile time if they are not detected in your machine.

### Build GNSS-SDR

Finally, you are ready to clone the GNSS-SDR repository, configure and build the
software:

```
$ git clone https://github.com/gnss-sdr/gnss-sdr
$ cd gnss-sdr/build
$ cmake ..
$ make
```

This will create three executables at gnss-sdr/install, namely `gnss-sdr`,
`run_tests` and `volk_gnsssdr_profile`. You can install the software receiver on
your system by doing:

```
$ sudo make install
```

Note, it is advisable not to run the install step in a homebrew environment.

The documentation can be built by:

```
$ make doc
```

and can be viewed doing:

```
$ open ./docs/html/index.html
```

GNSS-SDR comes with a library which is a module of the Vector-Optimized Library
of Kernels (so-called
[VOLK_GNSSSDR](./src/algorithms/libs/volk_gnsssdr_module/volk_gnsssdr/README.md))
and a profiler that will build a config file for the best SIMD architecture for
your processor. Run `volk_gnsssdr_profile` that is installed into `$PREFIX/bin`.
This program tests all known VOLK kernels for each architecture supported by the
processor. When finished, it will write to
`$HOME/.volk_gnsssdr/volk_gnsssdr_config` the best architecture for the VOLK
function. This file is read when using a function to know the best version of
the function to execute. It mimics GNU Radio's [VOLK](https://www.libvolk.org/)
library, so if you still have not run `volk_profile`, this is a good moment to
do so.

## Other builds

- **Docker image**: A technology providing operating-system-level virtualization
  to build, ship, and run distributed applications, whether on laptops, data
  center VMs, or the cloud. Visit
  [https://github.com/carlesfernandez/docker-gnsssdr](https://github.com/carlesfernandez/docker-gnsssdr)
  or
  [https://github.com/carlesfernandez/docker-pybombs-gnsssdr](https://github.com/carlesfernandez/docker-pybombs-gnsssdr)
  for instructions.

- **Snap package**: [Snaps](https://snapcraft.io) are Linux packages aimed for
  Ubuntu or Ubuntu-like distros. Visit
  [https://github.com/carlesfernandez/snapcraft-sandbox](https://github.com/carlesfernandez/snapcraft-sandbox)
  for instructions, or directly
  [get the software from the Snap Store](https://snapcraft.io/gnss-sdr-next):

<p align="center">
  <a href="https://snapcraft.io/gnss-sdr-next"><img src="https://snapcraft.io/static/images/badges/en/snap-store-white.svg" alt="Get GNSS-SDR from the Snap Store"></a>
</p>

- **GNSS-SDR in embedded platforms**: we provide a Software Development Kit
  (SDK) based on [OpenEmbedded](https://www.openembedded.org/wiki/Main_Page) for
  cross-compiling GNSS-SDR in your desktop computer and for producing
  executables that can run in embedded platforms, such as Xilinx's Zynq and
  ZynqMP architectures, Raspberry Pi, and many others. Please check
  [yocto-geniux](https://github.com/carlesfernandez/yocto-geniux) for
  instructions on how to build bootable images.

# Updating GNSS-SDR

If you cloned or forked GNSS-SDR some time ago, it is possible that some
developer has updated files at the Git repository. If you still have not done
so, add the `upstream` repository to the list of remotes:

```
$ git remote add upstream https://github.com/gnss-sdr/gnss-sdr.git
```

and then you can update your working copy by doing:

```
$ git checkout main        # Switch to branch you want to update
$ git pull upstream main   # Download the newest code from our repository
```

or, if you want to test the latest developments:

```
$ git checkout next
$ git pull upstream next
```

Before rebuilding the source code, it is safe (and recommended) to remove the
remainders of old compilations:

```
$ rm -rf gnss-sdr/build/*
```

If you are interested in contributing to the development of GNSS-SDR, please
check out
[how to do it](https://gnss-sdr.org/contribute/ "How to contribute to GNSS-SDR source code").

There is a more controlled way to upgrade your repository, which is to use the
Git commands `fetch` and `merge`, as described in our
[Git Tutorial](https://gnss-sdr.org/docs/tutorials/using-git/ "Using Git").

# Getting started

1. After building the code, you will find the `gnss-sdr` executable file at
   gnss-sdr/install. You can make it available everywhere else by
   `sudo make install`. Run the profilers `volk_profile` and
   `volk_gnsssdr_profile` for testing all available VOLK kernels for each
   architecture supported by your processor. This only has to be done once.
2. In post-processing mode, you have to provide a captured GNSS signal file. 1.
   The signal file can be easily recorded using the GNU Radio file sink in
   `gr_complex<float>` mode. 2. You will need a GPS active antenna, a
   [USRP](https://www.ettus.com/products/) and a suitable USRP daughter board to
   receive GPS L1 C/A signals. GNSS-SDR requires to have at least 2 MHz of
   bandwidth in 1.57542 GHz. (remember to enable the DC bias with the
   daughterboard jumper). We use a
   [DBSRX2](https://www.ettus.com/all-products/DBSRX2/) to do the task, but you
   can try the newer Ettus' daughter boards as well. 3. The easiest way to
   capture a signal file is to use the GNU Radio Companion GUI. Only two blocks
   are needed: a USRP signal source connected to a complex float file sink. You
   need to tune the USRP central frequency and decimation factor using the USRP
   signal source properties box. We suggest using a decimation factor of 20 if
   you use the USRP2. This will give you 100/20 = 5 MSPS which will be enough to
   receive GPS L1 C/A signals. The front-end gain should also be configured. In
   our test with the DBSRX2 we obtained good results with `G=50`. 4. Capture at
   least 80 seconds of signal in open sky conditions. During the process, be
   aware of USRP driver buffer underruns messages. If your hard disk is not fast
   enough to write data at this speed you can capture it to a virtual RAM drive.
   80 seconds of signal at 5 MSPS occupies less than 3 Gbytes using
   `gr_complex<float>`. If you have no access to an RF front-end, you can
   download a sample raw data file (that contains GPS and Galileo signals) from
   [here](https://sourceforge.net/projects/gnss-sdr/files/data/).
3. You are ready to configure the receiver to use your captured file among other
   parameters:
   1. The default configuration file resides at
      [/usr/local/share/gnss-sdr/conf/default.conf](./conf/gnss-sdr.conf).
   2. You need to review/modify at least the following settings:
      - `SignalSource.filename=` (absolute or relative route to your GNSS signal
        captured file)
      - `GNSS-SDR.internal_fs_sps=` (captured file sampling rate in samples per
        second)
      - `SignalSource.sampling_frequency=` (captured file sampling rate in
        samples per second)
      - `SignalConditioner.sample_freq_in=` (captured file sampling rate in
        samples per second)
      - `SignalConditioner.sample_freq_out=` (captured file sampling rate in
        samples per second)
   3. The configuration file has in-line documentation, you can try to tune the
      number of channels and several receiver parameters. Store your .conf file
      in some working directory of your choice.
4. Run the receiver invoking the configuration by
   `$ gnss-sdr --config_file=/path/to/my_receiver.conf` The program reports the
   current status in text mode, directly to the terminal window. If all goes
   well, and GNSS-SDR is able to successfully track and decode at least 4
   satellites, you will get PVT fixes. The program will write .kml, .geojson and
   RINEX files in the folder from which `gnss-sdr` was run. In addition to the
   console output, GNSS-SDR also writes log files at /tmp/ (configurable with
   the commandline flag `./gnss-sdr --log_dir=/path/to/log`).

For more information, check out our
[quick start guide](https://gnss-sdr.org/quick-start-guide/).

# Using GNSS-SDR

With GNSS-SDR, you can define your own receiver, work with captured raw data or
from an RF front-end, dump into files intermediate signals, or tune every single
algorithm used in the signal processing. All the configuration is done in a
single file. Those configuration files reside at the [gnss-sdr/conf/](./conf/)
folder (or at /usr/local/share/gnss-sdr/conf if you installed the program). By
default, the executable `gnss-sdr` will read the configuration available at
`gnss-sdr/conf/gnss-sdr.conf` (or at (usr/local/share/gnss-sdr/conf/default.conf
if you installed the program). You can edit that file to fit your needs, or even
better, define a new `my_receiver.conf` file with your own configuration. This
new receiver can be generated by invoking gnss-sdr with the `--config_file` flag
pointing to your configuration file:

```
$ gnss-sdr --config_file=/path/to/my_receiver.conf
```

You can use a single configuration file for processing different data files,
specifying the file to be processed with the `--signal_source` flag:

```
$ gnss-sdr --config_file=../conf/my_receiver.conf --signal_source=../data/my_captured_data.dat
```

This will override the `SignalSource.filename` specified in the configuration
file.

## Control plane

![](./docs/doxygen/images/GeneralBlockDiagram.png)

GNSS-SDR's main method initializes the logging library, processes the command
line flags, if any, provided by the user and instantiates a
[ControlThread](./src/core/receiver/control_thread.h) object. Its constructor
reads the configuration file, creates a control queue, and creates a flowgraph
according to the configuration. Then, the program's main method calls the run()
method of the instantiated object, an action that connects the flowgraph and
starts running it. After that, and until a stop message is received, it reads
control messages sent by the receiver's modules through a safe-thread queue and
processes them. Finally, when a stop message is received, the main method
executes the destructor of the ControlThread object, which deallocates memory,
does other cleanup, and exits the program.

The [GNSSFlowgraph](./src/core/receiver/gnss_flowgraph.h) class is responsible
for preparing the graph of blocks according to the configuration, running it,
modifying it during run-time, and stopping it. Blocks are identified by their
role. This class knows which roles it has to instantiate and how to connect
them. It relies on the configuration to get the correct instances of the roles
it needs and then it applies the connections between GNU Radio blocks to make
the graph ready to be started. The complexity related to managing the blocks and
the data stream is handled by GNU Radio's `gr::top_block` class. GNSSFlowgraph
wraps the `gr::top_block` instance so we can take advantage of the
`gnss_block_factory` (see below), the configuration system, and the processing
blocks. This class is also responsible for applying changes to the configuration
of the flowgraph during run-time, dynamically reconfiguring channels: it selects
the strategy for selecting satellites. This can range from a sequential search
over all the satellites' ID to other more efficient approaches.

The Control Plane is in charge of creating a flowgraph according to the
configuration and then managing the modules. Configuration allows users to
define in an easy way their own custom receiver by specifying the flowgraph
(type of signal source, number of channels, algorithms to be used for each
channel and each module, strategies for satellite selection, type of output
format, etc.). Since it is difficult to foresee what future module
implementations will be needed in terms of configuration, we used a very simple
approach that can be extended without a major impact on the code. This can be
achieved by simply mapping the names of the variables in the modules with the
names of the parameters in the configuration.

### Configuration

Properties are passed around within the program using the
[ConfigurationInterface](./src/core/interfaces/configuration_interface.h) class.
There are two implementations of this interface:
[FileConfiguration](./src/core/receiver/file_configuration.h) and
[InMemoryConfiguration](./src/core/receiver/in_memory_configuration.h).
FileConfiguration reads the properties (pairs of property name and value) from a
file and stores them internally. InMemoryConfiguration does not read from a
file; it remains empty after instantiation and property values and names are set
using the set property method. FileConfiguration is intended to be used in the
actual GNSS-SDR application whereas InMemoryConfiguration is intended to be used
in tests to avoid file-dependency in the file system. Classes that need to read
configuration parameters will receive instances of ConfigurationInterface from
where they will fetch the values. For instance, parameters related to
SignalSource should look like this:

```
SignalSource.parameter1=value1
SignalSource.parameter2=value2
```

The name of these parameters can be anything but one reserved word:
implementation. This parameter indicates in its value the name of the class that
has to be instantiated by the factory for that role. For instance, if our signal
source is providing data already at baseband and thus we want to use the
implementation [Pass_Through](./src/algorithms/libs/pass_through.h) for module
SignalConditioner, the corresponding line in the configuration file would be

```
SignalConditioner.implementation=Pass_Through
```

Since the configuration is just a set of property names and values without any
meaning or syntax, the system is very versatile and easily extendable. Adding
new properties to the system only implies modifications in the classes that will
make use of these properties. In addition, the configuration files are not
checked against any strict syntax so it is always in a correct status (as long
as it contains pairs of property names and values in the
[INI format](https://en.wikipedia.org/wiki/INI_file)).

### GNSS block factory

Hence, the application defines a simple accessor class to fetch the
configuration pairs of values and passes them to a factory class called
[GNSSBlockFactory](./src/core/receiver/gnss_block_factory.h). This factory
decides, according to the configuration, which class needs to be instantiated
and which parameters should be passed to the constructor. Hence, the factory
encapsulates the complexity of blocks' instantiation. With that approach, adding
a new block that requires new parameters will be as simple as adding the block
class and modifying the factory to be able to instantiate it. This loose
coupling between the blocks' implementations and the syntax of the configuration
enables extending the application capacities to a high degree. It also allows
producing fully customized receivers, for instance a testbed for acquisition
algorithms, and to place observers at any point of the receiver chain.

More information can be found at the
[Control Plane page](https://gnss-sdr.org/docs/control-plane/).

## Signal Processing plane

GNU Radio's class `gr::basic_block` is the abstract base class for all signal
processing blocks, a bare abstraction of an entity that has a name and a set of
inputs and outputs. It is never instantiated directly; rather, this is the
abstract parent class of both `gr::hier_block2`, which is a recursive container
that adds or removes processing or hierarchical blocks to the internal graph,
and `gr::block`, which is the abstract base class for all the processing blocks.

![](./docs/doxygen/images/ClassHierarchy.png)

A signal processing flow is constructed by creating a tree of hierarchical
blocks, which at any level may also contain terminal nodes that actually
implement signal processing functions.

Class `gr::top_block` is the top-level hierarchical block representing a
flowgraph. It defines GNU Radio runtime functions used during the execution of
the program: run(), start(), stop(), wait(), etc. A subclass called
[GNSSBlockInterface](./src/core/interfaces/gnss_block_interface.h) is the common
interface for all the GNSS-SDR modules. It defines pure virtual methods, that
are required to be implemented by a derived class.

Subclassing GNSSBlockInterface, we defined interfaces for the GNSS receiver
blocks depicted in the figure above. This hierarchy provides the definition of
different algorithms and different implementations, which will be instantiated
according to the configuration. This strategy allows multiple implementations to
share a common interface, achieving the objective of decoupling interfaces from
implementations: it defines a family of algorithms, encapsulates each one, and
makes them interchangeable. Hence, we let the algorithm vary independently of
the program that uses it.

Internally, GNSS-SDR makes use of the complex data types defined by
[VOLK](https://www.libvolk.org/ "Vector-Optimized Library of Kernels home").
They are fundamental for handling sample streams in which samples are complex
numbers with real and imaginary components of 8, 16, or 32 bits, common formats
delivered by GNSS (and generic SDR) radio frequency front-ends. The following
list shows the data type names that GNSS-SDR exposes through the configuration
file:

- **`byte`**: Signed integer, 8-bit two's complement number ranging from -128
  to 127. C++ type name: `int8_t`.
- **`short`**: Signed integer, 16-bit two's complement number ranging from
  -32768 to 32767. C++ type name: `int16_t` .
- **`float`**: Defines numbers with fractional parts, can represent values
  ranging from approx. 1.5e-45 to 3.4e+38 with a precision of 7 digits (32
  bits). C++ type name: `float`.
- **`ibyte`**: Interleaved (I&Q) stream of samples of type `byte`. C++ type
  name: `int8_t`.
- **`ishort`**: Interleaved (I&Q) stream of samples of type `short`. C++ type
  name: `int16_t`.
- **`cbyte`**: Complex samples, with real and imaginary parts of type `byte`.
  C++ type name: `lv_8sc_t`.
- **`cshort`**: Complex samples, with real and imaginary parts of type `short`.
  C++ type name: `lv_16sc_t`.
- **`gr_complex`**: Complex samples, with real and imaginary parts of type
  `float`. C++ type name: `std::complex<float>`.

More information about the available processing blocks and their configuration
parameters can be found at the
[Signal Processing Blocks documentation page](https://gnss-sdr.org/docs/sp-blocks/).

### Signal Source

The inputs of a software receiver are the raw bits that come out from the
front-end's analog-to-digital converter (ADC). Those bits can be read from a
file stored in the hard disk or directly in real-time from a hardware device
through USB or Ethernet buses.

The Signal Source module is in charge of implementing the hardware driver, that
is, the portion of the code that communicates with the RF front-end and receives
the samples coming from the ADC. This communication is usually performed through
USB or Ethernet buses. Since real-time processing requires a highly optimized
implementation of the whole receiver, this module also allows reading samples
from a file stored in a hard disk, and thus processing without time constraints.
Relevant parameters of those samples are the intermediate frequency (or baseband
I&Q components), the sampling rate, and the number of bits per sample, which
must be specified by the user in the configuration file.

This module also performs bit-depth adaptation, since most of the existing RF
front-ends provide samples quantized with 2 or 3 bits, while operations inside
the processor are performed on 32- or 64-bit words, depending on its
architecture. Although there are implementations of the most intensive
computational processes (mainly correlation) that take advantage of specific
data types and architectures for the sake of efficiency, the approach is
processor-specific and hardly portable. We suggest keeping signal samples in
standard data types and letting the compiler select the best library version
(implemented using SIMD or any other processor-specific technology) of the
required routines for a given processor.

**_Example: File Signal Source_**

The user can configure the receiver for reading from a file, setting in the
configuration file the data file location, sample format, and the sampling
frequency and intermediate frequency at what the signal was originally captured.

```
;######### SIGNAL_SOURCE CONFIG ############
SignalSource.implementation=File_Signal_Source
SignalSource.filename=/home/user/gnss-sdr/data/my_capture.dat
SignalSource.item_type=gr_complex
SignalSource.sampling_frequency=4000000 ; Sampling frequency in samples per second (Sps)
```

Type `gr_complex` refers to a GNU Radio typedef equivalent to
`std::complex<float>`. In order to save some storage space, you might want to
store your signal in a more efficient format such as an I/Q interleaved `short`
integer sample stream. In that case, change the corresponding line to:

```
SignalSource.item_type=ishort
```

In this latter case, you will need to convert the interleaved I/Q samples to a
complex stream via Data Type Adapter block (see below).

**_Example: Two-bit packed file source_**

Sometimes, samples are stored in files with a format that is not in the list of
_native_ types supported by the `File_Signal_Source` implementation (i.e, it is
not among `byte`, `ibyte`, `short`, `ishort`, `float`, or `gr_complex`). This is
the case of 2-bit samples, which is a common format delivered by GNSS RF
front-ends. The `Two_Bit_Packed_File_Signal_Source` implementation allows
reading two-bit length samples from a file. The data is assumed to be packed as
bytes `item_type=byte` or shorts `item_type=short` so that there are 4 two-bit
samples in each byte. The two-bit values are assumed to have the following
interpretation:

| **b_1** | **b_0** | **Value** |
| :-----: | :-----: | :-------: |
|    0    |    0    |    +1     |
|    0    |    1    |    +3     |
|    1    |    0    |    -3     |
|    1    |    1    |    -1     |

Within a byte the samples may be packed in big-endian `big_endian_bytes=true`
(if the most significant byte value is stored at the memory location with the
lowest address, the next byte value in significance is stored at the following
memory location, and so on) or little-endian `big_endian_bytes=false` (if the
least significant byte value is at the lowest address, and the other bytes
follow in increasing order of significance). If the order is big-endian then the
most significant two bits will form the first sample output. Otherwise, the
least significant two bits will be used.

Additionally, the samples may be either real `sample_type=real`, or complex. If
the sample type is complex, then the samples are either stored in the order:
real, imag, real, imag, ... `sample_type=iq` or in the order: imag, real, imag,
real, ... `sample_type=qi`.

Finally, if the data is stored as shorts `item_type=short`, then it may be
stored in either big-endian `big_endian_items=true` or little-endian
`big_endian_items=false`. If the shorts are big-endian then the 2nd byte in each
short is output first.

The output data type is either `float` or `gr_complex` depending on whether or
not `sample_type` is real. Example:

```
;######### SIGNAL_SOURCE CONFIG ############
SignalSource.implementation=Two_Bit_Packed_File_Signal_Source
SignalSource.filename=/data/my_capture.datz
SignalSource.item_type=short
SignalSource.sampling_frequency=60000000
SignalSource.freq=1575468750
SignalSource.samples=6000000000  ; Notice that 0 indicates the entire file.
SignalSource.repeat=false
SignalSource.dump=false
SignalSource.dump_filename=./signal_source.dat
SignalSource.enable_throttle_control=false
SignalSource.sample_type=iq
SignalSource.big_endian_items=true
SignalSource.big_endian_bytes=false
```

**_Example: UHD Signal Source_**

The user may prefer to use a [UHD](https://files.ettus.com/manual/)-compatible
RF front-end and try real-time processing. For instance, for a USRP1 + DBSRX
daughterboard, use:

```
;######### SIGNAL_SOURCE CONFIG ############
SignalSource.implementation=UHD_Signal_Source
SignalSource.item_type=gr_complex
SignalSource.sampling_frequency=4000000 ; Sampling frequency in [Hz]
SignalSource.freq=1575420000 ; RF front-end center frequency in [Hz]
SignalSource.gain=60 ; Front-end gain in dB
SignalSource.subdevice=B:0 ; UHD subdevice specification (for USRP1 use A:0 or B:0, for USRP B210 use A:0)
```

**_Example: Configuring the USRP X300/X310 with two front-ends for receiving
signals in L1 and L2 bands_**

```
;######### SIGNAL_SOURCE CONFIG ############
SignalSource.implementation=UHD_Signal_Source
SignalSource.device_address=192.168.40.2 ; Put your USRP IP address here
SignalSource.item_type=gr_complex
SignalSource.RF_channels=2
SignalSource.sampling_frequency=4000000
SignalSource.subdevice=A:0 B:0

;######### RF Channels specific settings ######
SignalSource.freq0=1575420000
SignalSource.gain0=50
SignalSource.samples0=0
SignalSource.dump0=false

SignalSource.freq1=1227600000
SignalSource.gain1=50
SignalSource.samples1=0
SignalSource.dump1=false
```

**_Example: OsmoSDR-compatible Signal Source_**

[OsmoSDR](https://osmocom.org/projects/sdr) is a small form-factor, inexpensive
software defined radio project. It provides a driver for several front-ends,
such as [RTL-based dongles](https://www.rtl-sdr.com/tag/v3/),
[HackRF](https://greatscottgadgets.com/hackrf/),
[bladeRF](https://www.nuand.com/),
[LimeSDR](https://myriadrf.org/projects/limesdr/),
[etc](https://github.com/osmocom/gr-osmosdr/blob/master/README). Note that not
all the OsmoSDR-compatible devices can work as radio frequency front-ends for
proper GNSS signal reception, please check the specifications. For suitable RF
front-ends, you can use:

```
;######### SIGNAL_SOURCE CONFIG ############
SignalSource.implementation=Osmosdr_Signal_Source
SignalSource.item_type=gr_complex
SignalSource.sampling_frequency=2000000
SignalSource.freq=1575420000
SignalSource.rf_gain=40
SignalSource.if_gain=30
SignalSource.enable_throttle_control=false
SignalSource.osmosdr_args=hackrf,bias=1
```

For [RTL-SDR Blog V3](https://www.rtl-sdr.com/tag/v3/) dongles, the arguments
are:

```
SignalSource.osmosdr_args=rtl,bias=1
```

and for [LimeSDR](https://myriadrf.org/projects/limesdr/):

```
SignalSource.osmosdr_args=driver=lime,soapy=0
```

In case of using a Zarlink's RTL2832 based DVB-T receiver, you can even use the
`rtl_tcp` I/Q server in order to use the USB dongle remotely. In a terminal,
type:

```
$ rtl_tcp -a 127.0.0.1 -p 1234 -f 1575420000 -g 0 -s 2000000
```

and use the following configuration:

```
;######### SIGNAL_SOURCE CONFIG ############
SignalSource.implementation=RtlTcp_Signal_Source
SignalSource.item_type=gr_complex
SignalSource.sampling_frequency=1200000
SignalSource.freq=1575420000
SignalSource.gain=40
SignalSource.rf_gain=40
SignalSource.if_gain=30
SignalSource.AGC_enabled=false
SignalSource.samples=0
SignalSource.enable_throttle_control=false
SignalSource.address=127.0.0.1
SignalSource.port=1234
SignalSource.swap_iq=false
SignalSource.repeat=false
SignalSource.dump=false
SignalSource.dump_filename=../data/signal_source.dat
```

Example for a dual-frequency receiver:

```
;######### SIGNAL_SOURCE CONFIG ############
SignalSource.implementation=UHD_Signal_Source
SignalSource.device_address=192.168.40.2 ; Put your USRP IP address here
SignalSource.item_type=gr_complex
SignalSource.RF_channels=2
SignalSource.sampling_frequency=4000000
SignalSource.subdevice=A:0 B:0

;######### RF Channels specific settings ######
SignalSource.freq0=1575420000
SignalSource.gain0=50
SignalSource.samples0=0
SignalSource.dump0=false

SignalSource.freq1=1227600000
SignalSource.gain1=50
SignalSource.samples1=0
SignalSource.dump1=false
```

More documentation and examples are available at the
[Signal Source Blocks page](https://gnss-sdr.org/docs/sp-blocks/signal-source/).

### Signal Conditioner

![](./docs/doxygen/images/SignalConditioner.png)

The signal conditioner is in charge of resampling the signal and delivering a
reference sample rate to the downstream processing blocks, acting as a facade
between the signal source and the synchronization channels, providing a
simplified interface to the input signal. In the case of multiband front-ends,
this module would be in charge of providing a separated data stream for each
band.

If your signal source is providing baseband signal samples of type `gr_complex`
at 4 Msps, you can bypass the Signal Conditioner block by:

```
SignalConditioner.implementation=Pass_Through
```

If you need to adapt some aspect of your signal, you can enable the Signal
Conditioner and configure three internal blocks: a data type adapter, an input
signal, and a resampler.

```
;#[Signal_Conditioner] enables this block. Then you have to configure [DataTypeAdapter], [InputFilter] and [Resampler] blocks
SignalConditioner.implementation=Signal_Conditioner
```

More documentation at the
[Signal Conditioner Blocks page](https://gnss-sdr.org/docs/sp-blocks/signal-conditioner/).

#### Data type adapter

This block changes the type of input data samples. If your signal source
delivers data samples of type `short`, you can use this block to convert them to
`gr_complex` like this:

```
;######### DATA_TYPE_ADAPTER CONFIG ############
;#implementation: [Pass_Through] disables this block
DataTypeAdapter.implementation=Ishort_To_Complex
```

More documentation at the
[Data Type Adapter Blocks page](https://gnss-sdr.org/docs/sp-blocks/data-type-adapter/).

#### Input filter

This block filters the input data. It can be combined with frequency translation
for IF signals. The computation of the filter taps is based on parameters of GNU
Radio's function
[pm_remez](https://www.gnuradio.org/doc/doxygen/pm__remez_8h.html), which
calculates the optimal (in the Chebyshev/minimax sense) FIR filter impulse
response given a set of band edges, the desired response on those bands, and the
weight given to the error in those bands.

The block can be configured like this:

```
;######### INPUT_FILTER CONFIG ############
;#implementation: Use [Pass_Through] or [Fir_Filter] or [Freq_Xlating_Fir_Filter]
;#[Pass_Through] disables this block
;#[Fir_Filter] enables a FIR Filter
;#[Freq_Xlating_Fir_Filter] enables FIR filter and a composite frequency translation that shifts IF down to zero Hz.
InputFilter.implementation=Freq_Xlating_Fir_Filter
InputFilter.dump=false ; #dump: Dump the filtered data to a file.
InputFilter.dump_filename=../data/input_filter.dat ; #dump_filename: Log path and filename.
InputFilter.input_item_type=gr_complex
InputFilter.output_item_type=gr_complex
InputFilter.taps_item_type=float
InputFilter.number_of_taps=5 ; #number_of_taps: Number of taps in the filter. Increasing this parameter increases the processing time
InputFilter.number_of_bands=2 ; #number_of_bands: Number of frequency bands in the filter.
; Frequency is in the range [0, 1], with 1 being the Nyquist frequency (Fs/2)
; The number of band_begin and band_end elements must match the number of bands
InputFilter.band1_begin=0.0
InputFilter.band1_end=0.85
InputFilter.band2_begin=0.90
InputFilter.band2_end=1.0

;#ampl: desired amplitude at the band edges.
;#The number of ampl_begin and ampl_end elements must match the number of bands
InputFilter.ampl1_begin=1.0
InputFilter.ampl1_end=1.0
InputFilter.ampl2_begin=0.0
InputFilter.ampl2_end=0.0

;#band_error: weighting applied to each band (usually 1).
;#The number of band_error elements must match the number of bands
InputFilter.band1_error=1.0
InputFilter.band2_error=1.0

;#filter_type: one of "bandpass", "hilbert" or "differentiator"
InputFilter.filter_type=bandpass

;#grid_density: determines how accurately the filter will be constructed.
;The minimum value is 16; higher values are slower to compute the filter.
InputFilter.grid_density=16

;#The following options are used only in Freq_Xlating_Fir_Filter implementation.
;#InputFilter.IF is the intermediate frequency (in Hz) shifted down to zero Hz
InputFilter.sampling_frequency=4000000
InputFilter.IF=0
InputFilter.decimation_factor=1
```

More documentation at the
[Input Filter Blocks page](https://gnss-sdr.org/docs/sp-blocks/input-filter/).

#### Resampler

This block resamples the input data stream. The `Direct_Resampler` block
implements a nearest neighbourhood interpolation:

```
;######### RESAMPLER CONFIG ############
;#implementation: Use [Pass_Through] or [Direct_Resampler]
;#[Pass_Through] disables this block
Resampler.implementation=Direct_Resampler
Resampler.dump=false ; Dumps the resampled data to a file.
Resampler.dump_filename=../data/resampler.dat ; log path and filename.
Resampler.item_type=gr_complex
Resampler.sample_freq_in=8000000 ; sample frequency of the input signal
Resampler.sample_freq_out=4000000 ; desired sample frequency of the output signal
```

More documentation at the
[Resampler Blocks page](https://gnss-sdr.org/docs/sp-blocks/resampler/).

### Channel

A channel encapsulates all signal processing devoted to a single satellite.
Thus, it is a large composite object which encapsulates the acquisition,
tracking, and navigation data decoding modules. As a composite object, it can be
treated as a single entity, meaning that it can be easily replicated. Since the
number of channels is selectable by the user in the configuration file, this
approach helps to improve the scalability and maintainability of the receiver.

Each channel must be assigned to a GNSS signal, according to the following
identifiers:

| **Signal**     | **Identifier** |
| :------------- | :------------: |
| GPS L1 C/A     |       1C       |
| Galileo E1b/c  |       1B       |
| Glonass L1 C/A |       1G       |
| Beidou B1I     |       B1       |
| Galileo E6B    |       E6       |
| Beidou B3I     |       B3       |
| GPS L2 L2C(M)  |       2S       |
| Glonass L2 C/A |       2G       |
| GPS L5         |       L5       |
| Galileo E5a    |       5X       |
| Galileo E5b    |       7X       |

Example: Eight GPS L1 C/A channels.

```
;######### CHANNELS GLOBAL CONFIG ############
Channels_1C.count=8 ; Number of available GPS L1 C/A channels.
Channels_1B.count=0 ; Number of available Galileo E1B channels.
Channels.in_acquisition=1 ; Number of channels simultaneously acquiring
Channel.signal=1C ;
```

Example: Four GPS L1 C/A and four Galileo E1B channels.

```
;######### CHANNELS GLOBAL CONFIG ############
Channels_1C.count=4 ; Number of available GPS L1 C/A channels.
Channels_1B.count=4 ; Number of available Galileo E1B channels.
Channels.in_acquisition=1 ; Number of channels simultaneously acquiring
Channel0.signal=1C ;
Channel1.signal=1C ;
Channel2.signal=1C ;
Channel3.signal=1C ;
Channel4.signal=1B ;
Channel5.signal=1B ;
Channel6.signal=1B ;
Channel7.signal=1B ;
```

This module is also in charge of managing the interplay between acquisition and
tracking. Acquisition can be initialized in several ways, depending on the prior
information available (called cold start when the receiver has no information
about its position nor the satellites' almanac; warm start when a rough location
and the approximate time of day are available, and the receiver has a recently
recorded almanac broadcast; or hot start when the receiver was tracking a
satellite and the signal line of sight broke for a short period of time, but the
ephemeris and almanac data is still valid, or this information is provided by
other means), and an acquisition process can finish deciding that the satellite
is not present, that longer integration is needed in order to confirm the
presence of the satellite, or declaring the satellite present. In the latter
case, the acquisition process should stop and trigger the tracking module with
coarse estimations of the synchronization parameters. The mathematical
abstraction used to design this logic is known as a finite state machine (FSM),
which is a behavior model composed of a finite number of states, transitions
between those states, and actions.

The abstract class [ChannelInterface](./src/core/interfaces/channel_interface.h)
represents an interface to a channel GNSS block. Check
[Channel](./src/algorithms/channel/adapters/channel.h) for an actual
implementation.

More documentation at the
[Channels page](https://gnss-sdr.org/docs/sp-blocks/channels/).

#### Acquisition

The first task of a GNSS receiver is to detect the presence or absence of
in-view satellites. This is done by the acquisition system process, which also
provides a coarse estimation of two signal parameters: the frequency shift with
respect to the nominal frequency, and a delay term that allows the receiver to
create a local code aligned with the incoming code.
[AcquisitionInterface](./src/core/interfaces/acquisition_interface.h) is the
common interface for all the acquisition algorithms and their corresponding
implementations. Algorithms' interface, which may vary depending on the use of
information external to the receiver, such as in Assisted GNSS, is defined in
classes referred to as _adapters_. These adapters wrap the GNU Radio blocks
interface into a compatible interface expected by AcquisitionInterface. This
allows the use of existing GNU Radio blocks derived from `gr::block`, and
ensures that newly developed implementations will also be reusable in other GNU
Radio-based applications. Moreover, it adds still another layer of abstraction,
since each given acquisition algorithm can have different implementations (for
instance using different numerical libraries). In such a way, implementations
can be continuously improved without having any impact neither on the algorithm
interface nor the general acquisition interface.

Check
[GpsL1CaPcpsAcquisition](./src/algorithms/acquisition/adapters/gps_l1_ca_pcps_acquisition.h)
and
[GalileoE1PcpsAmbiguousAcquisition](./src/algorithms/acquisition/adapters/galileo_e1_pcps_ambiguous_acquisition.h)
for examples of adapters from a Parallel Code Phase Search (PCPS) acquisition
block, and
[pcps_acquisition_cc](./src/algorithms/acquisition/gnuradio_blocks/pcps_acquisition_cc.h)
for an example of a block implementation. The source code of all the available
acquisition algorithms is located at:

```
  |-gnss-sdr
  |---src
  |-----algorithms
  |-------acquisition
  |---------adapters          <- Adapters of the processing blocks to an AcquisitionInterface
  |---------gnuradio_blocks   <- Signal processing blocks implementation
```

The user can select a given implementation for the algorithm to be used in each
receiver channel, as well as their parameters, in the configuration file. For a
GPS L1 C/A receiver:

```
;######### ACQUISITION GLOBAL CONFIG ############
Acquisition_1C.implementation=GPS_L1_CA_PCPS_Acquisition ; Acquisition algorithm selection for this channel
Acquisition_1C.item_type=gr_complex
Acquisition_1C.coherent_integration_time_ms=1 ; Signal block duration for the acquisition signal detection [ms]
Acquisition_1C.threshold=2.5 ; Acquisition threshold
Acquisition_1C.pfa=0.01 ; Acquisition false alarm probability. This option overrides the threshold option.
Acquisition_1C.doppler_max=10000 ; Maximum expected Doppler shift [Hz]
Acquisition_1C.doppler_step=500 ; Doppler step in the grid search [Hz]
Acquisition_1C.dump=false ; Enables internal data file logging [true] or [false]
Acquisition_1C.dump_filename=./acq_dump.dat ; Log path and filename
```

and, for Galileo E1B channels:

```
;######### GALILEO ACQUISITION CONFIG ############
Acquisition_1B.implementation=Galileo_E1_PCPS_Ambiguous_Acquisition
Acquisition_1B.item_type=gr_complex
Acquisition_1B.coherent_integration_time_ms=4
Acquisition_1B.pfa=0.008
Acquisition_1B.doppler_max=15000
Acquisition_1B.doppler_step=125
Acquisition_1B.dump=false
Acquisition_1B.dump_filename=./acq_dump.dat
```

More documentation at the
[Acquisition Blocks page](https://gnss-sdr.org/docs/sp-blocks/acquisition/).

#### Tracking

When a satellite is declared present, the parameters estimated by the
acquisition module are then fed to the receiver tracking module, which
represents the second stage of the signal processing unit, aiming to perform a
local search for accurate estimates of code delay and carrier phase, and
following their eventual variations.

Again, a class hierarchy consisting of a
[TrackingInterface](./src/core/interfaces/tracking_interface.h) class and
subclasses implementing algorithms provides a way of testing different
approaches, with full access to their parameters. Check
[GpsL1CaDllPllTracking](./src/algorithms/tracking/adapters/gps_l1_ca_dll_pll_tracking.h)
or
[GalileoE1DllPllVemlTracking](./src/algorithms/tracking/adapters/galileo_e1_dll_pll_veml_tracking.h)
for examples of adapters, and
[Gps_L1_Ca_Dll_Pll_Tracking_cc](./src/algorithms/tracking/gnuradio_blocks/gps_l1_ca_dll_pll_tracking_cc.h)
for an example of a signal processing block implementation. There are also
available some useful classes and functions for signal tracking; take a look at
[cpu_multicorrelator.h](./src/algorithms/tracking/libs/cpu_multicorrelator.h),
[lock_detectors.h](./src/algorithms/tracking/libs/lock_detectors.h),
[tracking_discriminators.h](./src/algorithms/tracking/libs/tracking_discriminators.h)
or
[tracking_2nd_DLL_filter.h](./src/algorithms/tracking/libs/tracking_2nd_DLL_filter.h).

The source code of all the available tracking algorithms is located at:

```
  |-gnss-sdr
  |---src
  |-----algorithms
  |-------tracking
  |---------adapters          <- Adapters of the processing blocks to a TrackingInterface
  |---------gnuradio_blocks   <- Signal processing blocks implementation
  |---------libs              <- libraries of tracking objects (e.g. correlators, discriminators, and so on)
```

The user can select a given implementation for the algorithm to be used in all
the tracking blocks, as well as its parameters, in the configuration file. For
instance, for GPS l1 channels:

```
;######### TRACKING GPS L1 CONFIG ############
Tracking_1C.implementation=GPS_L1_CA_DLL_PLL_Tracking
Tracking_1C.item_type=gr_complex
Tracking_1C.pll_bw_hz=50.0 ; PLL loop filter bandwidth [Hz]
Tracking_1C.dll_bw_hz=2.0 ; DLL loop filter bandwidth [Hz]
Tracking_1C.pll_filter_order=3 ; PLL loop filter order [2] or [3]
Tracking_1C.dll_filter_order=2 ; DLL loop filter order [1], [2] or [3]
Tracking_1C.early_late_space_chips=0.5 ; correlator early-late space [chips].
Tracking_1C.dump=false ; Enable internal binary data file logging [true] or [false]
Tracking_1C.dump_filename=./tracking_ch_ ; Log path and filename. Notice that the tracking channel will add "x.dat" where x is the channel number.
```

and, for Galileo E1B channels:

```
;######### TRACKING GALILEO E1B CONFIG ############
Tracking_1B.implementation=Galileo_E1_DLL_PLL_VEML_Tracking
Tracking_1B.item_type=gr_complex
Tracking_1B.pll_bw_hz=15.0;
Tracking_1B.dll_bw_hz=2.0;
Tracking_1B.pll_filter_order=3 ; PLL loop filter order [2] or [3]
Tracking_1B.dll_filter_order=2 ; DLL loop filter order [1], [2] or [3]
Tracking_1B.early_late_space_chips=0.15;
Tracking_1B.very_early_late_space_chips=0.6;
Tracking_1B.dump=false
Tracking_1B.dump_filename=../data/veml_tracking_ch_
```

More documentation at the
[Tracking Blocks page](https://gnss-sdr.org/docs/sp-blocks/tracking/).

#### Decoding of the navigation message

Most of GNSS signal links are modulated by a navigation message containing the
time the message was transmitted, orbital parameters of satellites (also known
as ephemeris), and an almanac (information about the general system health,
rough orbits of all satellites in the network as well as data related to error
correction). Navigation data bits are structured in words, pages, subframes,
frames, and superframes. Sometimes, bits corresponding to a single parameter are
spread over different words, and values extracted from different frames are
required for proper decoding. Some words are for synchronization purposes,
others for error control, and others contain actual information. There are also
error control mechanisms, from parity checks to forward error correction (FEC)
encoding and interleaving, depending on the system. All this decoding complexity
is managed by a finite state machine.

The common interface is
[TelemetryDecoderInterface](./src/core/interfaces/telemetry_decoder_interface.h).
Check
[GpsL1CaTelemetryDecoder](./src/algorithms/telemetry_decoder/adapters/gps_l1_ca_telemetry_decoder.h)
for an example of the GPS L1 NAV message decoding adapter, and
[gps_l1_ca_telemetry_decoder_cc](./src/algorithms/telemetry_decoder/gnuradio_blocks/gps_l1_ca_telemetry_decoder_cc.h)
for an actual implementation of a signal processing block. Configuration
example:

```
;######### TELEMETRY DECODER CONFIG ############
TelemetryDecoder_1C.implementation=GPS_L1_CA_Telemetry_Decoder
TelemetryDecoder_1C.dump=false
```

In case you are configuring a multi-system receiver, you will need to decimate
the one with the fastest code rate in order to get both data streams
synchronized. For instance, for hybrid GPS L1 / Galileo E1B receivers:

```
;######### TELEMETRY DECODER GPS L1 CONFIG ############
TelemetryDecoder_1C.implementation=GPS_L1_CA_Telemetry_Decoder
TelemetryDecoder_1C.dump=false

;######### TELEMETRY DECODER GALILEO E1B CONFIG ############
TelemetryDecoder_1B.implementation=Galileo_E1B_Telemetry_Decoder
TelemetryDecoder_1B.dump=false
```

More documentation at the
[Telemetry Decoder Blocks page](https://gnss-sdr.org/docs/sp-blocks/telemetry-decoder/).

### Observables

GNSS systems provide different kinds of observations. The most commonly used are
the code observations, also called pseudoranges. The _pseudo_ comes from the
fact that on the receiver side the clock error is unknown and thus the
measurement is not a pure range observation. High-accuracy applications also use
the carrier phase observations, which are based on measuring the difference
between the carrier phase transmitted by the GNSS satellites and the phase of
the carrier generated in the receiver. Both observables are computed from the
outputs of the tracking module and the decoding of the navigation message. This
module collects all the data provided by every tracked channel, aligns all
received data into a coherent set, and computes the observables.

The common interface is
[ObservablesInterface](./src/core/interfaces/observables_interface.h).

Configuration example:

```
;######### OBSERVABLES CONFIG ############
Observables.implementation=Hybrid_Observables
Observables.dump=false
Observables.dump_filename=./observables.dat
```

More documentation at the
[Observables Blocks page](https://gnss-sdr.org/docs/sp-blocks/observables/).

### Computation of Position, Velocity, and Time

Although data processing for obtaining high-accuracy PVT solutions is out of the
scope of GNSS-SDR, we provide a module that can compute position fixes (stored
in GIS-friendly formats such as [GeoJSON](https://tools.ietf.org/html/rfc7946),
[GPX](https://www.topografix.com/gpx.asp), and
[KML](https://www.opengeospatial.org/standards/kml), or transmitted via serial
port as [NMEA 0183](https://en.wikipedia.org/wiki/NMEA_0183) messages), and
leaves room for more sophisticated positioning methods by storing observables
and navigation data in [RINEX](https://en.wikipedia.org/wiki/RINEX) files (v2.11
or v3.02), and generating
[RTCM](https://www.rtcm.org/ "Radio Technical Commission for Maritime Services")
3.2 messages that can be disseminated through the Internet in real-time.

The common interface is [PvtInterface](./src/core/interfaces/pvt_interface.h).

Configuration example:

```
;######### PVT CONFIG ############
PVT.implementation=RTKLIB_PVT
PVT.positioning_mode=Single      ; options: Single, Static, Kinematic, PPP_Static, PPP_Kinematic
PVT.iono_model=Broadcast         ; options: OFF, Broadcast
PVT.trop_model=Saastamoinen      ; options: OFF, Saastamoinen
PVT.rinex_version=2              ; options: 2 or 3
PVT.output_rate_ms=100           ; Period in [ms] between two PVT outputs
PVT.display_rate_ms=500          ; Position console print (std::out) interval [ms].
PVT.nmea_dump_filename=./gnss_sdr_pvt.nmea ; NMEA log path and filename
PVT.flag_nmea_tty_port=false     ; Enables the NMEA log to a serial TTY port
PVT.nmea_dump_devname=/dev/pts/4 ; serial device descriptor for NMEA logging
PVT.flag_rtcm_server=true        ; Enables or disables a TCP/IP server dispatching RTCM messages
PVT.flag_rtcm_tty_port=false     ; Enables the RTCM log to a serial TTY port
PVT.rtcm_dump_devname=/dev/pts/1 ; serial device descriptor for RTCM logging
PVT.rtcm_tcp_port=2101
PVT.rtcm_MT1019_rate_ms=5000
PVT.rtcm_MT1045_rate_ms=5000
PVT.rtcm_MT1097_rate_ms=1000
PVT.rtcm_MT1077_rate_ms=1000
```

**Notes on the output formats:**

- **GeoJSON** is a geospatial data interchange format based on JavaScript Object
  Notation (JSON) supported by numerous mapping and GIS software packages,
  including [OpenLayers](https://openlayers.org),
  [Leaflet](https://leafletjs.com), [MapServer](https://mapserver.org/),
  [GeoServer](https://geoserver.org/),
  [GeoDjango](https://www.djangoproject.com), [GDAL](https://gdal.org/), and
  [CartoDB](https://cartodb.com). It is also possible to use GeoJSON with
  [PostGIS](https://postgis.net/) and [Mapnik](https://mapnik.org/), both of
  which handle the format via the GDAL OGR conversion library. The
  [Google Maps Javascript API](https://developers.google.com/maps/documentation/javascript/)
  v3 directly supports the
  [integration of GeoJSON data layers](https://developers.google.com/maps/documentation/javascript/examples/layer-data-simple),
  and
  [GitHub also supports GeoJSON rendering](https://github.com/blog/1528-there-s-a-map-for-that).

- **KML** (Keyhole Markup Language) is an XML grammar used to encode and
  transport representations of geographic data for display in an earth browser.
  KML is an open standard officially named the OpenGIS KML Encoding Standard
  (OGC KML), and it is maintained by the Open Geospatial Consortium, Inc. (OGC).
  KML files can be displayed in geobrowsers such as
  [Google Earth](https://www.google.com/earth/),
  [Marble](https://marble.kde.org),
  [osgEarth](https://github.com/gwaldron/osgearth), or used with the
  [NASA World Wind SDK for Java](https://worldwind.arc.nasa.gov/java/).

- **GPX** (the GPS Exchange Format) is a lightweight XML data format for the
  interchange of GPS data (waypoints, routes, and tracks) between applications
  and Web services on the Internet. The format is open and can be used without
  the need to pay license fees, and it is supported by a
  [large list of software tools](https://www.topografix.com/gpx_resources.asp).

- **NMEA 0183** is a combined electrical and data specification for
  communication between marine electronics such as echo sounder, sonars,
  anemometer, gyrocompass, autopilot, GPS receivers, and many other types of
  instruments. It has been defined by, and is controlled by, the U.S.
  [National Marine Electronics Association](https://www.nmea.org/). The NMEA
  0183 standard uses a simple ASCII, serial communications protocol that defines
  how data are transmitted in a _sentence_ from one _talker_ to multiple
  _listeners_ at a time. Through the use of intermediate expanders, a talker can
  have a unidirectional conversation with a nearly unlimited number of
  listeners, and using multiplexers, multiple sensors can talk to a single
  computer port. At the application layer, the standard also defines the
  contents of each sentence (message) type, so that all listeners can parse
  messages accurately. Those messages can be sent through the serial port (that
  could be for instance a Bluetooth link) and be used/displayed by a number of
  software applications such as
  [gpsd](https://gpsd.gitlab.io/gpsd/index.html "The UNIX GPS daemon"),
  [JOSM](https://josm.openstreetmap.de/ "The Java OpenStreetMap Editor"),
  [OpenCPN](https://opencpn.org/ "Open Chart Plotter Navigator"), and many
  others (and maybe running on other devices).

- **RINEX** (Receiver Independent Exchange Format) is an interchange format for
  raw satellite navigation system data, covering observables and the information
  contained in the navigation message broadcast by GNSS satellites. This allows
  the user to post-process the received data to produce a more accurate result
  (usually with other data unknown to the original receiver, such as better
  models of the atmospheric conditions at time of measurement). RINEX files can
  be used by software packages such as
  [GNSSTK](https://github.com/SGL-UT/gnsstk), [RTKLIB](https://www.rtklib.com/),
  and
  [gLAB](https://gage.upc.edu/en/learning-materials/software-tools/glab-tool-suite).
  GNSS-SDR by default generates RINEX version
  [3.02](ftp://igs.org/pub/data/format/rinex302.pdf). If
  [2.11](ftp://igs.org/pub/data/format/rinex211.txt) is needed, it can be
  requested through the `rinex_version` parameter in the configuration file:

```
PVT.rinex_version=2
```

- **RTCM SC-104** provides standards that define the data structure for
  differential GNSS correction information for a variety of differential
  correction applications. Developed by the Radio Technical Commission for
  Maritime Services
  ([RTCM](https://www.rtcm.org/ "Radio Technical Commission for Maritime Services")),
  they have become an industry standard for the communication of correction
  information. GNSS-SDR implements RTCM version 3.2, defined in the document
  _RTCM 10403.2, Differential GNSS (Global Navigation Satellite Systems)
  Services - Version 3_ (February 1, 2013), which can be
  [purchased online](https://ssl29.pair.com/dmarkle/puborder.php?show=3 "RTCM Online Publication Order Form").
  By default, the generated RTCM binary messages are dumped into a text file in
  hexadecimal format. However, GNSS-SDR is equipped with a TCP/IP server, acting
  as an NTRIP source that can feed an NTRIP server. NTRIP (Networked Transport
  of RTCM via Internet Protocol) is an open standard protocol that can be freely
  downloaded from
  [BKG](https://igs.bkg.bund.de/root_ftp/NTRIP/documentation/NtripDocumentation.pdf "Networked Transport of RTCM via Internet Protocol (Ntrip) Version 1.0"),
  and it is designed for disseminating differential correction data (_e.g._ in
  the RTCM-104 format) or other kinds of GNSS streaming data to stationary or
  mobile users over the Internet. The TCP/IP server can be enabled by setting
  `PVT.flag_rtcm_server=true` in the configuration file, and will be active
  during the execution of the software receiver. By default, the server will
  operate on port 2101 (which is the recommended port for RTCM services
  according to the Internet Assigned Numbers Authority,
  [IANA](https://www.iana.org/assignments/service-names-port-numbers/ "Service Name and Transport Protocol Port Number Registry")),
  and will identify the Reference Station with ID=1234. This behavior can be
  changed in the configuration file:

```
PVT.flag_rtcm_server=true
PVT.rtcm_tcp_port=2102
PVT.rtcm_station_id=1111
```

**Important note:**

In order to get well-formatted GeoJSON, KML, and RINEX files, always terminate
`gnss-sdr` execution by pressing key `q` and then key `ENTER`. Those files will
be automatically deleted if no position fix has been obtained during the
execution of the software receiver.

More documentation at the
[PVT Blocks page](https://gnss-sdr.org/docs/sp-blocks/pvt/).

# About the software license

GNSS-SDR is released under the
[General Public License (GPL) v3](https://www.gnu.org/licenses/gpl.html), thus
securing practical usability, inspection, and continuous improvement by the
research community, allowing the discussion based on tangible code and the
analysis of results obtained with real signals. The GPL implies that:

1.  Copies may be distributed free of charge or for money, but the source code
    has to be shipped or provided free of charge (or at cost price) on demand.
    The receiver of the source code has the same rights meaning he can share
    copies free of charge or resell.
2.  The licensed material may be analyzed or modified.
3.  Modified material may be distributed under the same licensing terms but _do
    not_ have to be distributed.

That means that modifications only have to be made available to the public if
distribution happens. So it is perfectly fine to take the GNSS-SDR source code,
modify it heavily and use it in a not distributed application / library. This is
how companies like Google can run their own patched versions of Linux for
example.

But what this also means is that non-GPL code cannot use GPL code. This means
that you cannot modify / use GNSS-SDR, blend it with non-GPL code, and make
money with the resulting software. You cannot distribute the resulting software
under a non-disclosure agreement or contract. Distributors under the GPL also
grant a license for any of their patents practiced by the software, to practice
those patents in GPL software. You can sell a device that runs with GNSS-SDR,
but if you distribute the code, it has to remain under GPL.

# Publications and Credits

If you use GNSS-SDR to produce a research paper or Thesis, we would appreciate
if you reference the following article to credit the GNSS-SDR project:

- C. Fern&aacute;ndez-Prades, J. Arribas, P. Closas, C. Avil&eacute;s, and L.
  Esteve,
  [GNSS-SDR: an open source tool for researchers and developers](https://www.researchgate.net/publication/233380791_GNSS-SDR_An_open_source_tool_for_researchers_and_developers),
  in Proceedings of the 24th International Technical Meeting of The Satellite
  Division of the Institute of Navigation (ION GNSS), Portland, Oregon, Sept.
  19-23, 2011, pp. 780-794.

For LaTeX users, this is the BibTeX entry for your convenience:

```
@INPROCEEDINGS{GNSS-SDR11,
 AUTHOR = {C.~{Fern\'{a}ndez--Prades} and J.~Arribas and P.~Closas and C.~Avil\'{e}s and L.~Esteve},
 TITLE = {{GNSS-SDR}: An Open Source Tool For Researchers and Developers},
 BOOKTITLE = {Proc. 24th Intl. Tech. Meeting Sat. Div. Inst. Navig.},
 YEAR = {2011},
 PAGES = {780--794},
 ADDRESS = {Portland, Oregon},
 MONTH = {Sept.} }
```

There is a list of papers related to GNSS-SDR in our
[publications page](https://gnss-sdr.org/publications/ "Publications").

# Ok, now what?

In order to start using GNSS-SDR, you may want to populate `gnss-sdr/data`
folder (or anywhere else on your system) with raw data files. By "raw data" we
mean the output of a Radio Frequency front-end's Analog-to-Digital converter.
GNSS-SDR needs signal samples already in baseband or in passband, at a suitable
intermediate frequency (on the order of MHz). Prepare your configuration file,
and then you are ready for running
`gnss-sdr --config_file=your_configuration.conf`, and seeing how the file is
processed.

Another interesting option is working in real-time with an RF front-end. We
provide drivers for UHD-compatible hardware such as the
[USRP family](https://www.ettus.com/product), for OsmoSDR and other front-ends
(HackRF, bladeRF, LimeSDR, and for some DVB-T USB dongles). Start with a low
number of channels and then increase it in order to test how many channels your
processor can handle in real-time.

You can find more information at the
[GNSS-SDR Documentation page](https://gnss-sdr.org/docs/) or directly asking to
the
[GNSS-SDR Developers mailing list](https://lists.sourceforge.net/lists/listinfo/gnss-sdr-developers).

You are also very welcome to contribute to the project, there are many ways to
[participate in GNSS-SDR](https://gnss-sdr.org/contribute/). If you need some
special feature not yet implemented, the Developer Team would love to be hired
for developing it. Please do not hesitate to
[contact them](https://gnss-sdr.org/team/).

**Enjoy GNSS-SDR!**

The Developer Team.<|MERGE_RESOLUTION|>--- conflicted
+++ resolved
@@ -437,17 +437,10 @@
 #### Install the OpenSSL libraries
 
 ```
-<<<<<<< HEAD
 $ sudo apt-get install libssl-dev         # For Debian/Ubuntu/LinuxMint
 $ sudo yum install openssl-devel          # For Fedora/CentOS/RHEL
 $ sudo zypper install openssl-devel       # For OpenSUSE
 $ sudo pacman -S openssl                  # For Arch Linux
-=======
-$ sudo apt-get install libgnutls-openssl-dev    # For Debian/Ubuntu/LinuxMint
-$ sudo yum install openssl-devel                # For Fedora/RHEL
-$ sudo zypper install openssl-devel             # For OpenSUSE
-$ sudo pacman -S openssl                        # For Arch Linux
->>>>>>> 0f8f4ddb
 ```
 
 #### Install [Matio](https://github.com/tbeu/matio "Matio's Homepage"), MATLAB MAT file I/O library
