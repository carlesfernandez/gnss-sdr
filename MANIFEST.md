--- conflicted
+++ resolved
@@ -18,10 +18,7 @@
   - gflags
   - glog
   - gnutls
-<<<<<<< HEAD
-=======
   - matio
->>>>>>> a7f59ee4
 license: GPLv3+
 repo: https://github.com/gnss-sdr/gnss-sdr
 website: https://gnss-sdr.org
@@ -32,8 +29,4 @@
 including code and phase observables. It is able to work with raw data files or, if there is
 computational power enough, in real time with suitable radiofrequency front-ends. This software
 is mainly developed at [CTTC](http://www.cttc.es "Centre Tecnologic de Telecomunicacions de Catalunya")
-<<<<<<< HEAD
-with contributions from around the world. More info at [gnss-sdr.org](https://gnss-sdr.org "GNSS-SDR's Homepage").
-=======
-with contributions from around the world. More info at [gnss-sdr.org](https://gnss-sdr.org "GNSS-SDR's Homepage").
->>>>>>> a7f59ee4
+with contributions from around the world. More info at [gnss-sdr.org](https://gnss-sdr.org "GNSS-SDR's Homepage").