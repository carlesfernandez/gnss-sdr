--- conflicted
+++ resolved
@@ -33,12 +33,9 @@
      gps_l1_ca_tcp_connector_tracking.cc
      galileo_e5a_dll_pll_tracking.cc
      gps_l2_m_dll_pll_tracking.cc
-<<<<<<< HEAD
      glonass_l1_ca_dll_pll_tracking.cc
      glonass_l1_ca_dll_pll_c_aid_tracking.cc
-=======
      gps_l5i_dll_pll_tracking.cc
->>>>>>> 88a02340
      ${OPT_TRACKING_ADAPTERS}
 )
  
