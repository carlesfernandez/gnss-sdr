--- conflicted
+++ resolved
@@ -120,13 +120,8 @@
     PUBLIC
         Boost::date_time
         Boost::serialization
-<<<<<<< HEAD
     PRIVATE
-        Gflags::gflags
-        Glog::glog
         Pugixml::pugixml
-=======
->>>>>>> 9c6a3122
 )
 
 if(ENABLE_GLOG_AND_GFLAGS)
