--- conflicted
+++ resolved
@@ -21,10 +21,9 @@
 
 
 #include "concurrent_queue.h"
-#include "configuration_interface.h"
 #include "fir_filter.h"
 #include "galileo_e5b_pcps_acquisition.h"
-#include "gen_signal_source.h"
+#include "gnss_block_factory.h"
 #include "gnss_block_interface.h"
 #include "gnss_sdr_valve.h"
 #include "gnss_synchro.h"
@@ -32,10 +31,6 @@
 #include "pass_through.h"
 #include "signal_generator.h"
 #include "signal_generator_c.h"
-<<<<<<< HEAD
-#include "boost/shared_ptr.hpp"
-=======
->>>>>>> e400df56
 #include <gnuradio/analog/sig_source_waveform.h>
 #include <gnuradio/blocks/file_source.h>
 #include <gnuradio/blocks/null_sink.h>
@@ -43,17 +38,13 @@
 #include <gtest/gtest.h>
 #include <pmt/pmt.h>
 #include <chrono>
-<<<<<<< HEAD
-#include <thread>
-=======
 #include <cstdlib>
 #include <memory>
 #include <utility>
 
->>>>>>> e400df56
 #if HAS_GENERIC_LAMBDA
 #else
-#include <boost/bind/bind.hpp>
+#include <boost/bind.hpp>
 #endif
 
 #ifdef GR_GREATER_38
@@ -62,28 +53,21 @@
 #include <gnuradio/analog/sig_source_c.h>
 #endif
 
-<<<<<<< HEAD
-=======
 #if GNURADIO_USES_STD_POINTERS
 #else
 #include <boost/make_shared.hpp>
 #endif
 
->>>>>>> e400df56
 // ######## GNURADIO BLOCK MESSAGE RECEVER #########
 class GalileoE5bPcpsAcquisitionTest_msg_rx;
 
 #if GNURADIO_USES_STD_POINTERS
-typedef std::shared_ptr<GalileoE5bPcpsAcquisitionTest_msg_rx> GalileoE5bPcpsAcquisitionTest_msg_rx_sptr;
-#else
-typedef boost::shared_ptr<GalileoE5bPcpsAcquisitionTest_msg_rx> GalileoE5bPcpsAcquisitionTest_msg_rx_sptr;
+using GalileoE5bPcpsAcquisitionTest_msg_rx_sptr = std::shared_ptr<GalileoE5bPcpsAcquisitionTest_msg_rx>;
+#else
+using GalileoE5bPcpsAcquisitionTest_msg_rx_sptr = boost::shared_ptr<GalileoE5bPcpsAcquisitionTest_msg_rx>;
 #endif
 
 GalileoE5bPcpsAcquisitionTest_msg_rx_sptr GalileoE5bPcpsAcquisitionTest_msg_rx_make(Concurrent_Queue<int>& queue);
-<<<<<<< HEAD
-
-=======
->>>>>>> e400df56
 
 class GalileoE5bPcpsAcquisitionTest_msg_rx : public gr::block
 {
@@ -109,13 +93,13 @@
 {
     try
         {
-            int64_t message = pmt::to_long(msg);
+            int64_t message = pmt::to_long(std::move(msg));
             rx_message = message;
             channel_internal_queue.push(rx_message);
         }
     catch (boost::bad_any_cast& e)
         {
-            LOG(WARNING) << "msg_handler_telemetry Bad any cast!";
+            std::cout << "msg_handler_telemetry Bad any cast!" << std::endl;
             rx_message = 0;
         }
 }
@@ -126,9 +110,9 @@
     this->message_port_register_in(pmt::mp("events"));
     this->set_msg_handler(pmt::mp("events"),
 #if HAS_GENERIC_LAMBDA
-        [this](auto&& PH1) { msg_handler_events(PH1); });
-#else
-#if USE_BOOST_BIND_PLACEHOLDERS
+        [this](pmt::pmt_t&& PH1) { msg_handler_events(PH1); });
+#else
+#if BOOST_173_OR_GREATER
         boost::bind(&GalileoE5bPcpsAcquisitionTest_msg_rx::msg_handler_events, this, boost::placeholders::_1));
 #else
         boost::bind(&GalileoE5bPcpsAcquisitionTest_msg_rx::msg_handler_events, this, _1));
@@ -138,9 +122,7 @@
 }
 
 
-GalileoE5bPcpsAcquisitionTest_msg_rx::~GalileoE5bPcpsAcquisitionTest_msg_rx()
-{
-}
+GalileoE5bPcpsAcquisitionTest_msg_rx::~GalileoE5bPcpsAcquisitionTest_msg_rx() = default;
 
 
 // ###########################################################
@@ -150,39 +132,21 @@
 protected:
     GalileoE5bPcpsAcquisitionTest()
     {
+        factory = std::make_shared<GNSSBlockFactory>();
+        config = std::make_shared<InMemoryConfiguration>();
         item_size = sizeof(gr_complex);
+        gnss_synchro = Gnss_Synchro();
         stop = false;
         message = 0;
-        gnss_synchro = Gnss_Synchro();
-<<<<<<< HEAD
-        acquisition = 0;
-        init();
-=======
-        stop = false;
-        message = 0;
->>>>>>> e400df56
     }
 
-    ~GalileoE5bPcpsAcquisitionTest()
-    {
-    }
+    ~GalileoE5bPcpsAcquisitionTest() = default;
 
     void init();
-<<<<<<< HEAD
-    void config_1();
-    void config_2();
-=======
->>>>>>> e400df56
     void start_queue();
     void wait_message();
     void process_message();
     void stop_queue();
-<<<<<<< HEAD
-
-    Concurrent_Queue<int> channel_internal_queue;
-
-    std::shared_ptr<Concurrent_Queue<pmt::pmt_t>> queue;
-=======
 
     Concurrent_Queue<int> channel_internal_queue;
     std::shared_ptr<Concurrent_Queue<pmt::pmt_t>> queue;
@@ -191,40 +155,14 @@
 #else
     boost::shared_ptr<GalileoE5bPcpsAcquisition> acquisition;
 #endif
->>>>>>> e400df56
     gr::top_block_sptr top_block;
-    std::shared_ptr<GalileoE5bPcpsAcquisition> acquisition;
+    std::shared_ptr<GNSSBlockFactory> factory;
     std::shared_ptr<InMemoryConfiguration> config;
     std::thread ch_thread;
 
     Gnss_Synchro gnss_synchro;
 
     size_t item_size;
-<<<<<<< HEAD
-    bool stop;
-    int message;
-    std::thread ch_thread;
-
-    unsigned int integration_time_ms = 0;
-    unsigned int fs_in = 0;
-
-    double expected_delay_chips = 0.0;
-    double expected_doppler_hz = 0.0;
-    float max_doppler_error_hz = 0.0;
-    float max_delay_error_chips = 0.0;
-
-    unsigned int num_of_realizations = 0;
-    unsigned int realization_counter;
-    unsigned int detection_counter;
-    unsigned int correct_estimation_counter;
-    unsigned int acquired_samples;
-    unsigned int mean_acq_time_us;
-
-    double mse_doppler;
-    double mse_delay;
-
-    int sat = 0;
-=======
 
     double fs_in = 32e6;
     double expected_doppler_hz = -632.0;
@@ -250,47 +188,16 @@
 
     bool stop;
     int message;
->>>>>>> e400df56
 };
 
 
 void GalileoE5bPcpsAcquisitionTest::init()
-{
-    message = 0;
-    realization_counter = 0;
-    detection_counter = 0;
-    correct_estimation_counter = 0;
-    acquired_samples = 0;
-    mse_doppler = 0;
-    mse_delay = 0;
-    mean_acq_time_us = 0;
-}
-
-
-void GalileoE5bPcpsAcquisitionTest::config_1()
 {
     gnss_synchro.Channel_ID = 0;
     gnss_synchro.System = 'E';
     std::string signal = "7X";
     signal.copy(gnss_synchro.Signal, 2, 0);
-<<<<<<< HEAD
-
-    integration_time_ms = 1;
-    fs_in = 32e6;
-
-    expected_delay_chips = 4533;
-    expected_doppler_hz = -3200;
-    max_doppler_error_hz = 2 / (3 * integration_time_ms * 1e-3);
-    max_delay_error_chips = 0.50;
-
-    num_of_realizations = 1;
-
-    config = std::make_shared<InMemoryConfiguration>();
-
-    config->set_property("Channel.signal", signal);
-=======
     gnss_synchro.PRN = 1;
->>>>>>> e400df56
     config->set_property("GNSS-SDR.internal_fs_sps", std::to_string(fs_in));
     config->set_property("SignalSource.fs_hz", std::to_string(fs_in));
     config->set_property("SignalSource.item_type", "gr_complex");
@@ -301,18 +208,12 @@
     config->set_property("SignalSource.CN0_dB_0", "50");
     config->set_property("SignalSource.doppler_Hz_0", std::to_string(expected_doppler_hz));
     config->set_property("SignalSource.delay_chips_0", std::to_string(expected_delay_chips));
-<<<<<<< HEAD
-
-=======
     config->set_property("SignalSource.delay_sec_0", std::to_string(expected_delay_sec));
->>>>>>> e400df56
     config->set_property("SignalSource.noise_flag", "false");
     config->set_property("SignalSource.data_flag", "false");
     config->set_property("SignalSource.BW_BB", "0.97");
-
     config->set_property("SignalSource.dump", "false");
     config->set_property("SignalSource.dump_filename", "../data/signal_source.dat");
-
     config->set_property("InputFilter.implementation", "Fir_Filter");
     config->set_property("InputFilter.input_item_type", "gr_complex");
     config->set_property("InputFilter.output_item_type", "gr_complex");
@@ -331,201 +232,15 @@
     config->set_property("InputFilter.band2_error", "1.0");
     config->set_property("InputFilter.filter_type", "bandpass");
     config->set_property("InputFilter.grid_density", "16");
-
-    config->set_property("Acquisition_7X.item_type", "gr_complex");
-    config->set_property("Acquisition_7X.coherent_integration_time_ms",
-        std::to_string(integration_time_ms));
-    config->set_property("Acquisition_7X.implementation", "Galileo_E5b_PCPS_Acquisition");
-    config->set_property("Acquisition_7X.threshold", "0.8");
-    config->set_property("Acquisition_7X.doppler_max", "10000");
-    config->set_property("Acquisition_7X.doppler_step", "250");
-    config->set_property("Acquisition_7X.bit_transition_flag", "false");
-    config->set_property("Acquisition_7X.dump", "false");
-    config->set_property("SignalSource.dump_filename", "../data/acquisition.dat");
-}
-
-
-void GalileoE5bPcpsAcquisitionTest::config_2()
-{
-    gnss_synchro.Channel_ID = 0;
-    gnss_synchro.System = 'E';
-    std::string signal = "7X";
-    signal.copy(gnss_synchro.Signal, 2, 0);
-
-    integration_time_ms = 1;
-    fs_in = 31.75e6;
-
-    expected_delay_chips = 374;
-    expected_doppler_hz = -2000;
-    max_doppler_error_hz = 2 / (3 * integration_time_ms * 1e-3);
-    max_delay_error_chips = 0.50;
-
-    num_of_realizations = 100;
-
-    config = std::make_shared<InMemoryConfiguration>();
-
-    config->set_property("GNSS-SDR.internal_fs_sps", std::to_string(fs_in));
-
-    config->set_property("SignalSource.fs_hz", std::to_string(fs_in));
-
-    config->set_property("SignalSource.item_type", "gr_complex");
-
-    config->set_property("SignalSource.num_satellites", "4");
-
-    config->set_property("SignalSource.system_0", "E");
-    config->set_property("SignalSource.signal_0", "7X");
-    config->set_property("SignalSource.PRN_0", "10");
-    config->set_property("SignalSource.CN0_dB_0", "44");
-    config->set_property("SignalSource.doppler_Hz_0", std::to_string(expected_doppler_hz));
-    config->set_property("SignalSource.delay_chips_0", std::to_string(expected_delay_chips));
-
-    config->set_property("SignalSource.system_0", "E");
-    config->set_property("SignalSource.signal_0", "7X");
-    config->set_property("SignalSource.PRN_1", "15");
-    config->set_property("SignalSource.CN0_dB_1", "44");
-    config->set_property("SignalSource.doppler_Hz_1", "1000");
-    config->set_property("SignalSource.delay_chips_1", "100");
-
-    config->set_property("SignalSource.system_0", "E");
-    config->set_property("SignalSource.signal_0", "7X");
-    config->set_property("SignalSource.PRN_2", "21");
-    config->set_property("SignalSource.CN0_dB_2", "44");
-    config->set_property("SignalSource.doppler_Hz_2", "2000");
-    config->set_property("SignalSource.delay_chips_2", "200");
-
-    config->set_property("SignalSource.system_0", "E");
-    config->set_property("SignalSource.signal_0", "7X");
-    config->set_property("SignalSource.PRN_3", "22");
-    config->set_property("SignalSource.CN0_dB_3", "44");
-    config->set_property("SignalSource.doppler_Hz_3", "3000");
-    config->set_property("SignalSource.delay_chips_3", "300");
-
-    config->set_property("SignalSource.noise_flag", "true");
-    config->set_property("SignalSource.data_flag", "true");
-    config->set_property("SignalSource.BW_BB", "0.97");
-
-    config->set_property("SignalSource.dump", "false");
-    config->set_property("SignalSource.dump_filename", "../data/signal_source.dat");
-<<<<<<< HEAD
-
-=======
->>>>>>> e400df56
-    config->set_property("InputFilter.implementation", "Fir_Filter");
-    config->set_property("InputFilter.input_item_type", "gr_complex");
-    config->set_property("InputFilter.output_item_type", "gr_complex");
-    config->set_property("InputFilter.taps_item_type", "float");
-    config->set_property("InputFilter.number_of_taps", "11");
-    config->set_property("InputFilter.number_of_bands", "2");
-    config->set_property("InputFilter.band1_begin", "0.0");
-    config->set_property("InputFilter.band1_end", "0.97");
-    config->set_property("InputFilter.band2_begin", "0.98");
-    config->set_property("InputFilter.band2_end", "1.0");
-    config->set_property("InputFilter.ampl1_begin", "1.0");
-    config->set_property("InputFilter.ampl1_end", "1.0");
-    config->set_property("InputFilter.ampl2_begin", "0.0");
-    config->set_property("InputFilter.ampl2_end", "0.0");
-    config->set_property("InputFilter.band1_error", "1.0");
-    config->set_property("InputFilter.band2_error", "1.0");
-    config->set_property("InputFilter.filter_type", "bandpass");
-    config->set_property("InputFilter.grid_density", "16");
-<<<<<<< HEAD
-
-    config->set_property("Acquisition_7X.item_type", "gr_complex");
-    config->set_property("Acquisition_7X.coherent_integration_time_ms",
-        std::to_string(integration_time_ms));
-    config->set_property("Acquisition_7X.implementation", "Galileo_E5b_PCPS_Acquisition");
-=======
     config->set_property("Acquisition_7X.implementation", "Galileo_E5b_PCPS_Acquisition");
     config->set_property("Acquisition_7X.item_type", "gr_complex");
     config->set_property("Acquisition_7X.coherent_integration_time_ms", std::to_string(integration_time_ms));
     config->set_property("Acquisition_7X.dump", "true");
     config->set_property("Acquisition_7X.dump_filename", "./acquisition");
     config->set_property("Acquisition_7X.threshold", "0.001");
->>>>>>> e400df56
     config->set_property("Acquisition_7X.doppler_max", "10000");
     config->set_property("Acquisition_7X.doppler_step", "250");
-    config->set_property("Acquisition_7X.bit_transition_flag", "false");
-    config->set_property("Acquisition_7X.dump", "false");
-    config->set_property("SignalSource.dump_filename", "../data/acquisition.dat");
-}
-
-
-void GalileoE5bPcpsAcquisitionTest::start_queue()
-{
-    stop = false;
-    ch_thread = std::thread(&GalileoE5bPcpsAcquisitionTest::wait_message, this);
-}
-
-
-void GalileoE5bPcpsAcquisitionTest::wait_message()
-{
-    struct timeval tv;
-    int64_t begin = 0;
-    int64_t end = 0;
-
-    while (!stop)
-        {
-            acquisition->reset();
-
-            gettimeofday(&tv, NULL);
-            begin = tv.tv_sec * 1e6 + tv.tv_usec;
-
-            channel_internal_queue.wait_and_pop(message);
-
-            gettimeofday(&tv, NULL);
-            end = tv.tv_sec * 1e6 + tv.tv_usec;
-
-            mean_acq_time_us += (end - begin);
-
-            process_message();
-        }
-}
-
-
-void GalileoE5bPcpsAcquisitionTest::process_message()
-{
-    if (message == 1)
-        {
-            detection_counter++;
-
-            // The term -5 is here to correct the additional delay introduced by the FIR filter
-            // The value 10230.0 must be a variable, chips/length
-
-            double delay_error_chips = std::abs(static_cast<double>(expected_delay_chips) - static_cast<double>(gnss_synchro.Acq_delay_samples - 5) * 10230.0 / (static_cast<double>(fs_in) * 1e-3));
-            double doppler_error_hz = std::abs(expected_doppler_hz - gnss_synchro.Acq_doppler_hz);
-
-            // std::cout << gnss_synchro.Acq_delay_samples << " " << gnss_synchro.Acq_doppler_hz <<std::endl;
-
-            mse_delay += std::pow(delay_error_chips, 2);
-            mse_doppler += std::pow(doppler_error_hz, 2);
-
-            if ((delay_error_chips < max_delay_error_chips) && (doppler_error_hz < max_doppler_error_hz))
-                {
-                    correct_estimation_counter++;
-                }
-            // std::cout << delay_error_chips << " " << doppler_error_hz << std::endl;
-        }
-
-    realization_counter++;
-
-    std::cout << "Progress: " << round(static_cast<float>(realization_counter) / static_cast<float>(num_of_realizations) * 100.0) << "% \r" << std::flush;
-
-    if (realization_counter == num_of_realizations)
-        {
-            mse_delay /= num_of_realizations;
-            mse_doppler /= num_of_realizations;
-
-            mean_acq_time_us /= num_of_realizations;
-
-            stop_queue();
-            top_block->stop();
-        }
-}
-
-
-void GalileoE5bPcpsAcquisitionTest::stop_queue()
-{
-    stop = true;
+    config->set_property("Acquisition_7X.repeat_satellite", "false");
 }
 
 void GalileoE5bPcpsAcquisitionTest::start_queue()
@@ -611,33 +326,17 @@
 
 TEST_F(GalileoE5bPcpsAcquisitionTest, Instantiate)
 {
-<<<<<<< HEAD
-    config_1();
-    acquisition = std::make_shared<GalileoE5bPcpsAcquisition>(config.get(), "Acquisition", 1, 0);
-=======
     init();
 #if GNURADIO_USES_STD_POINTERS
     acquisition = std::make_shared<GalileoE5bPcpsAcquisition>(config.get(), "Acquisition_7X", 1, 0);
 #else
     acquisition = boost::make_shared<GalileoE5bPcpsAcquisition>(config.get(), "Acquisition_7X", 1, 0);
 #endif
->>>>>>> e400df56
 }
 
 
 TEST_F(GalileoE5bPcpsAcquisitionTest, ConnectAndRun)
 {
-<<<<<<< HEAD
-    config_1();
-
-    int nsamples = floor(fs_in * integration_time_ms * 1e-3);
-    std::chrono::time_point<std::chrono::system_clock> begin, end;
-    std::chrono::duration<double> elapsed_seconds(0);
-    queue = std::make_shared<Concurrent_Queue<pmt::pmt_t>>();
-    top_block = gr::make_top_block("Acquisition test");
-
-    acquisition = std::make_shared<GalileoE5bPcpsAcquisition>(config.get(), "Acquisition_7X", 1, 0);
-=======
     int nsamples = 21000 * 3;
     std::chrono::time_point<std::chrono::system_clock> begin, end;
     std::chrono::duration<double> elapsed_seconds(0);
@@ -653,7 +352,6 @@
     acquisition = boost::make_shared<GalileoE5bPcpsAcquisition>(config.get(), "Acquisition_7X", 1, 0);
 #endif
 
->>>>>>> e400df56
     auto msg_rx = GalileoE5bPcpsAcquisitionTest_msg_rx_make(channel_internal_queue);
 
     ASSERT_NO_THROW({
@@ -678,14 +376,6 @@
 
 TEST_F(GalileoE5bPcpsAcquisitionTest, ValidationOfResults)
 {
-<<<<<<< HEAD
-    config_1();
-    queue = std::make_shared<Concurrent_Queue<pmt::pmt_t>>();
-    top_block = gr::make_top_block("Acquisition test");
-
-    acquisition = std::make_shared<GalileoE5bPcpsAcquisition>(config.get(), "Acquisition_7X", 1, 0);
-    auto msg_rx = GalileoE5bPcpsAcquisitionTest_msg_rx_make(channel_internal_queue);
-=======
     top_block = gr::make_top_block("Acquisition test");
 
     init();
@@ -698,7 +388,6 @@
     std::shared_ptr<FirFilter> input_filter = std::make_shared<FirFilter>(config.get(), "InputFilter", 1, 1);
     auto msg_rx = GalileoE5bPcpsAcquisitionTest_msg_rx_make(channel_internal_queue);
     queue = std::make_shared<Concurrent_Queue<pmt::pmt_t>>();
->>>>>>> e400df56
 
     ASSERT_NO_THROW({
         acquisition->set_channel(0);
@@ -709,34 +398,21 @@
     }) << "Failure setting gnss_synchro.";
 
     ASSERT_NO_THROW({
-<<<<<<< HEAD
-        acquisition->set_doppler_max(config->property("Acquisition_7X.doppler_max", 5000));
-=======
         acquisition->set_threshold(0.0001);
     }) << "Failure setting threshold.";
 
     ASSERT_NO_THROW({
         acquisition->set_doppler_max(5000);
->>>>>>> e400df56
     }) << "Failure setting doppler_max.";
 
     ASSERT_NO_THROW({
-        acquisition->set_doppler_step(config->property("Acquisition_7X.doppler_step", 100));
+        acquisition->set_doppler_step(100);
     }) << "Failure setting doppler_step.";
-
-    ASSERT_NO_THROW({
-        acquisition->set_threshold(config->property("Acquisition_7X.threshold", 0.0001));
-    }) << "Failure setting threshold.";
 
     ASSERT_NO_THROW({
         acquisition->connect(top_block);
     }) << "Failure connecting acquisition to the top_block.";
 
-<<<<<<< HEAD
-    // USING THE SIGNAL GENERATOR
-
-=======
->>>>>>> e400df56
     ASSERT_NO_THROW({
         std::shared_ptr<GNSSBlockInterface> signal_generator = std::make_shared<SignalGenerator>(config.get(), "SignalSource", 0, 1, queue.get());
         std::shared_ptr<GNSSBlockInterface> filter = std::make_shared<FirFilter>(config.get(), "InputFilter", 1, 1);
@@ -785,28 +461,16 @@
 
             if (i == 0)
                 {
-<<<<<<< HEAD
-                    //    std::cout << message << std::endl;
-                    EXPECT_EQ(1, message) << "Acquisition failure. Expected message: 1=ACQ SUCCESS.";
-                    if (message == 1)
-                        {
-                            // std::cout << correct_estimation_counter <<std::endl;
-=======
                     EXPECT_EQ(1, message) << "Acquisition failure. Expected message: 1=ACQ SUCCESS.";
                     if (message == 1)
                         {
                             // std::cout << gnss_synchro.Acq_delay_samples << "acq delay'\n'";
                             // std::cout << gnss_synchro.Acq_doppler_hz << "acq doppler'\n'";
->>>>>>> e400df56
                             EXPECT_EQ(static_cast<unsigned int>(1), correct_estimation_counter) << "Acquisition failure. Incorrect parameters estimation.";
                         }
                 }
             else if (i == 1)
                 {
-<<<<<<< HEAD
-                    std::cout << message << std::endl;
-=======
->>>>>>> e400df56
                     EXPECT_EQ(2, message) << "Acquisition failure. Expected message: 2=ACQ FAIL.";
                 }
         }
