/*!
 * \file gnss_block_factory.cc
 * \brief  This class implements a factory that returns instances of GNSS blocks.
 * \author Carlos Aviles, 2010. carlos.avilesr(at)googlemail.com
 *         Luis Esteve, 2012. luis(at)epsilon-formacion.com
 *         Javier Arribas, 2011. jarribas(at)cttc.es
 *
 * This class encapsulates the complexity behind the instantiation
 * of GNSS blocks.
 *
 * -------------------------------------------------------------------------
 *
 * Copyright (C) 2010-2014  (see AUTHORS file for a list of contributors)
 *
 * GNSS-SDR is a software defined Global Navigation
 *          Satellite Systems receiver
 *
 * This file is part of GNSS-SDR.
 *
 * GNSS-SDR is free software: you can redistribute it and/or modify
 * it under the terms of the GNU General Public License as published by
 * the Free Software Foundation, either version 3 of the License, or
 * at your option) any later version.
 *
 * GNSS-SDR is distributed in the hope that it will be useful,
 * but WITHOUT ANY WARRANTY; without even the implied warranty of
 * MERCHANTABILITY or FITNESS FOR A PARTICULAR PURPOSE.  See the
 * GNU General Public License for more details.
 *
 * You should have received a copy of the GNU General Public License
 * along with GNSS-SDR. If not, see <http://www.gnu.org/licenses/>.
 *
 * -------------------------------------------------------------------------
 */


#include "gnss_block_factory.h"
#include <string>
#include <sstream>
#include <iostream>
#include <boost/lexical_cast.hpp>
#include <glog/logging.h>
#include "configuration_interface.h"
#include "gnss_block_interface.h"
#include "pass_through.h"
#include "file_signal_source.h"
#include "nsr_file_signal_source.h"
#include "null_sink_output_filter.h"
#include "file_output_filter.h"
#include "channel.h"
#include "uhd_signal_source.h"
#include "signal_conditioner.h"
#include "array_signal_conditioner.h"
#include "ishort_to_complex.h"
#include "direct_resampler_conditioner.h"
#include "fir_filter.h"
#include "freq_xlating_fir_filter.h"
#include "beamformer_filter.h"
#include "gps_l1_ca_pcps_acquisition.h"
#include "gps_l1_ca_pcps_multithread_acquisition.h"
#include "gps_l1_ca_pcps_tong_acquisition.h"
#include "gps_l1_ca_pcps_assisted_acquisition.h"
#include "gps_l1_ca_pcps_acquisition_fine_doppler.h"
#include "gps_l1_ca_pcps_quicksync_acquisition.h"
#include "galileo_e1_pcps_ambiguous_acquisition.h"
#include "galileo_e1_pcps_8ms_ambiguous_acquisition.h"
#include "galileo_e1_pcps_tong_ambiguous_acquisition.h"
#include "galileo_e1_pcps_cccwsr_ambiguous_acquisition.h"
<<<<<<< HEAD
#include "galileo_e1_pcps_quicksync_ambiguous_acquisition.h"
=======
#include "galileo_e5a_noncoherent_iq_acquisition_caf.h"
>>>>>>> 91964ffb
#include "gps_l1_ca_dll_pll_tracking.h"
#include "gps_l1_ca_dll_pll_optim_tracking.h"
#include "gps_l1_ca_dll_fll_pll_tracking.h"
#include "gps_l1_ca_tcp_connector_tracking.h"
#include "galileo_e1_dll_pll_veml_tracking.h"
#include "galileo_e1_tcp_connector_tracking.h"
#include "galileo_e5a_dll_pll_tracking.h"
#include "gps_l1_ca_telemetry_decoder.h"
#include "galileo_e1b_telemetry_decoder.h"
#include "galileo_e5a_telemetry_decoder.h"
#include "sbas_l1_telemetry_decoder.h"
#include "gps_l1_ca_observables.h"
#include "galileo_e1_observables.h"
#include "hybrid_observables.h"
#include "gps_l1_ca_pvt.h"
#include "galileo_e1_pvt.h"
#include "hybrid_pvt.h"

#if OPENCL_BLOCKS
    #include "gps_l1_ca_pcps_opencl_acquisition.h"
#endif

#if GN3S_DRIVER
        #include "gn3s_signal_source.h"
#endif

#if RAW_ARRAY_DRIVER
        #include "raw_array_signal_source.h"
#endif

#if RTLSDR_DRIVER
        #include "rtlsdr_signal_source.h"
#endif

using google::LogMessage;


GNSSBlockFactory::GNSSBlockFactory()
{}


GNSSBlockFactory::~GNSSBlockFactory()
{}


std::unique_ptr<GNSSBlockInterface> GNSSBlockFactory::GetSignalSource(
        std::shared_ptr<ConfigurationInterface> configuration, boost::shared_ptr<gr::msg_queue> queue)
{
    std::string default_implementation = "File_Signal_Source";
    std::string implementation = configuration->property("SignalSource.implementation", default_implementation);
    LOG(INFO) << "Getting SignalSource with implementation " << implementation;
    return GetBlock(configuration, "SignalSource", implementation, 0, 1, queue);
}



std::unique_ptr<GNSSBlockInterface> GNSSBlockFactory::GetSignalConditioner(
        std::shared_ptr<ConfigurationInterface> configuration, boost::shared_ptr<gr::msg_queue> queue)
{
    std::string default_implementation = "Pass_Through";
    std::string signal_conditioner = configuration->property(
            "SignalConditioner.implementation", default_implementation);
    std::string data_type_adapter;
    std::string input_filter;
    std::string resampler;
    if(signal_conditioner.compare("Pass_Through") == 0)
        {
            data_type_adapter = "Pass_Through";
            input_filter = "Pass_Through";
            resampler = "Pass_Through";
        }
    else
        {
            data_type_adapter = configuration->property(
                    "DataTypeAdapter.implementation", default_implementation);
            input_filter = configuration->property(
                    "InputFilter.implementation", default_implementation);
            resampler = configuration->property(
                    "Resampler.implementation", default_implementation);
        }

    LOG(INFO) << "Getting SignalConditioner with DataTypeAdapter implementation: "
            << data_type_adapter << ", InputFilter implementation: "
            << input_filter << ", and Resampler implementation: "
            << resampler;

    if(signal_conditioner.compare("Array_Signal_Conditioner") == 0)
        {
            //instantiate the array version
            std::unique_ptr<GNSSBlockInterface> conditioner_(new ArraySignalConditioner(configuration.get(), GetBlock(configuration,
                    "DataTypeAdapter", data_type_adapter, 1, 1, queue).release(), GetBlock(
                            configuration,"InputFilter", input_filter, 1, 1, queue).release(),
                            GetBlock(configuration,"Resampler", resampler, 1, 1, queue).release(),
                            "SignalConditioner", "Signal_Conditioner", queue));
            return conditioner_;
        }
    else
        {
            //single-antenna version
            std::unique_ptr<GNSSBlockInterface> conditioner_(new SignalConditioner(configuration.get(), GetBlock(configuration,
                    "DataTypeAdapter", data_type_adapter, 1, 1, queue).release(), GetBlock(
                            configuration,"InputFilter", input_filter, 1, 1, queue).release(),
                            GetBlock(configuration,"Resampler", resampler, 1, 1, queue).release(),
                            "SignalConditioner", "Signal_Conditioner", queue));
            return conditioner_;
        }
}



std::unique_ptr<GNSSBlockInterface> GNSSBlockFactory::GetObservables(std::shared_ptr<ConfigurationInterface> configuration,
        boost::shared_ptr<gr::msg_queue> queue)
{
    std::string default_implementation = "GPS_L1_CA_Observables";
    std::string implementation = configuration->property("Observables.implementation", default_implementation);
    LOG(INFO) << "Getting Observables with implementation " << implementation;
    unsigned int Galileo_channels = configuration->property("Channels_Galileo.count", 12);
    unsigned int GPS_channels = configuration->property("Channels_GPS.count", 12);
    return GetBlock(configuration, "Observables", implementation, Galileo_channels + GPS_channels, Galileo_channels + GPS_channels, queue);
}



std::unique_ptr<GNSSBlockInterface> GNSSBlockFactory::GetPVT(std::shared_ptr<ConfigurationInterface> configuration,
        boost::shared_ptr<gr::msg_queue> queue)
{
    std::string default_implementation = "Pass_Through";
    std::string implementation = configuration->property("PVT.implementation", default_implementation);
    LOG(INFO) << "Getting PVT with implementation " << implementation;
    unsigned int Galileo_channels = configuration->property("Channels_Galileo.count", 12);
    unsigned int GPS_channels = configuration->property("Channels_GPS.count", 12);
    return GetBlock(configuration, "PVT", implementation, Galileo_channels + GPS_channels, 1, queue);
}



std::unique_ptr<GNSSBlockInterface> GNSSBlockFactory::GetOutputFilter(std::shared_ptr<ConfigurationInterface> configuration,
        boost::shared_ptr<gr::msg_queue> queue)
{
    std::string default_implementation = "Null_Sink_Output_Filter";
    std::string implementation = configuration->property("OutputFilter.implementation", default_implementation);
    LOG(INFO) << "Getting OutputFilter with implementation " << implementation;
    return GetBlock(configuration, "OutputFilter", implementation, 1, 0, queue);
}

//********* GPS CHANNEL *****************
std::unique_ptr<GNSSBlockInterface> GNSSBlockFactory::GetChannel_GPS(
        std::shared_ptr<ConfigurationInterface> configuration,
        std::string acq, std::string trk, std::string tlm, int channel,
        boost::shared_ptr<gr::msg_queue> queue)
{
    std::stringstream stream;
    stream << channel;
    std::string id = stream.str();
    LOG(INFO) << "Instantiating Channel " << id << " with Acquisition Implementation: "
              << acq << ", Tracking Implementation: " << trk  << ", Telemetry Decoder implementation: " << tlm;

    std::unique_ptr<GNSSBlockInterface> pass_through_ = GetBlock(configuration, "Channel", "Pass_Through", 1, 1, queue);
    std::unique_ptr<AcquisitionInterface> acq_ = GetAcqBlock(configuration, "Acquisition_GPS", acq, 1, 1, queue);
    std::unique_ptr<TrackingInterface> trk_ = GetTrkBlock(configuration, "Tracking_GPS", trk, 1, 1, queue);
    std::unique_ptr<TelemetryDecoderInterface> tlm_ = GetTlmBlock(configuration, "TelemetryDecoder_GPS", tlm, 1, 1, queue);

    std::unique_ptr<GNSSBlockInterface> channel_(new Channel(configuration.get(), channel, pass_through_.release(),
            acq_.release(),
            trk_.release(),
            tlm_.release(),
            "Channel", "GPS", queue));

    return channel_;
}


//********* GALILEO CHANNEL *****************
std::unique_ptr<GNSSBlockInterface> GNSSBlockFactory::GetChannel_Galileo(
        std::shared_ptr<ConfigurationInterface> configuration,
        std::string acq, std::string trk, std::string tlm, int channel,
        boost::shared_ptr<gr::msg_queue> queue)
{
    std::stringstream stream;
    stream << channel;
    std::string id = stream.str();
    LOG(INFO) << "Instantiating Channel " << id << " with Acquisition Implementation: "
              << acq << ", Tracking Implementation: " << trk  << ", Telemetry Decoder implementation: " << tlm;

    std::unique_ptr<GNSSBlockInterface> pass_through_ = GetBlock(configuration, "Channel", "Pass_Through", 1, 1, queue);
    std::unique_ptr<AcquisitionInterface> acq_ = GetAcqBlock(configuration, "Acquisition_Galileo", acq, 1, 1, queue);
    std::unique_ptr<TrackingInterface> trk_ = GetTrkBlock(configuration, "Tracking_Galileo", trk, 1, 1, queue);
    std::unique_ptr<TelemetryDecoderInterface> tlm_ = GetTlmBlock(configuration, "TelemetryDecoder_Galileo", tlm, 1, 1, queue);

    std::unique_ptr<GNSSBlockInterface> channel_(new Channel(configuration.get(), channel, pass_through_.release(),
            acq_.release(),
            trk_.release(),
            tlm_.release(),
            "Channel", "Galileo", queue));

    return channel_;
}

std::unique_ptr<std::vector<std::unique_ptr<GNSSBlockInterface>>> GNSSBlockFactory::GetChannels(
        std::shared_ptr<ConfigurationInterface> configuration, boost::shared_ptr<gr::msg_queue> queue)
{
    std::string default_implementation = "Pass_Through";
    unsigned int channel_count;
    std::string tracking;
    std::string telemetry_decoder;
    std::string acquisition_implementation;

    std::unique_ptr<std::vector<std::unique_ptr<GNSSBlockInterface>>> channels(new std::vector<std::unique_ptr<GNSSBlockInterface>>());

    unsigned int channel_absolute_id=0;

    //**************** GPS CHANNELS **********************
    channel_count= configuration->property("Channels_GPS.count", 12);

    LOG(INFO) << "Getting " << channel_count << " GPS channels";

    tracking = configuration->property("Tracking_GPS.implementation", default_implementation);
    telemetry_decoder = configuration->property("TelemetryDecoder_GPS.implementation", default_implementation);
    acquisition_implementation = configuration->property("Acquisition_GPS.implementation", default_implementation);

    for (unsigned int i = 0; i < channel_count; i++)
        {
            std::string acquisition_implementation_specific = configuration->property(
                        "Acquisition_GPS" + boost::lexical_cast<std::string>(i) + ".implementation",
                        default_implementation);
            if(acquisition_implementation_specific.compare(default_implementation) != 0)
            {
                acquisition_implementation = acquisition_implementation_specific;
            }

            channels->push_back(std::move(GetChannel_GPS(configuration,
                    acquisition_implementation, tracking, telemetry_decoder, channel_absolute_id, queue)));
            channel_absolute_id++;
        }

    //**************** GALILEO CHANNELS **********************
    channel_count= configuration->property("Channels_Galileo.count", 12);

    LOG(INFO) << "Getting " << channel_count << " Galileo channels";

    tracking = configuration->property("Tracking_Galileo.implementation", default_implementation);
    telemetry_decoder = configuration->property("TelemetryDecoder_Galileo.implementation", default_implementation);
    acquisition_implementation = configuration->property("Acquisition_Galileo.implementation", default_implementation);

    for (unsigned int i = 0; i < channel_count; i++)
        {
            std::string acquisition_implementation_specific = configuration->property(
                        "Acquisition_Galileo" + boost::lexical_cast<std::string>(i) + ".implementation",
                        default_implementation);
            if(acquisition_implementation_specific.compare(default_implementation) != 0)
            {
                acquisition_implementation = acquisition_implementation_specific;
            }
            channels->push_back(std::move(GetChannel_Galileo(configuration,
                    acquisition_implementation, tracking, telemetry_decoder, channel_absolute_id, queue)));
            channel_absolute_id++;
        }



    return channels;
}


/*
 * Returns the block with the required configuration and implementation
 *
 * PLEASE ADD YOUR NEW BLOCK HERE!!
 *
 * IMPORTANT NOTE: Acquisition, Tracking and telemetry blocks are only included here for testing purposes.
 * To be included in a channel they must be also be included in GetAcqBlock(), GetTrkBlock() and GetTlmBlock()
 * (see below)
 */
std::unique_ptr<GNSSBlockInterface> GNSSBlockFactory::GetBlock(
        std::shared_ptr<ConfigurationInterface> configuration,
        std::string role,
        std::string implementation, unsigned int in_streams,
        unsigned int out_streams, boost::shared_ptr<gr::msg_queue> queue)
{
    std::unique_ptr<GNSSBlockInterface> block;

    //PASS THROUGH ----------------------------------------------------------------
    if (implementation.compare("Pass_Through") == 0)
        {
            std::unique_ptr<GNSSBlockInterface> block_(new Pass_Through(configuration.get(), role, in_streams, out_streams));
            block = std::move(block_);
        }

    // SIGNAL SOURCES -------------------------------------------------------------
    else if (implementation.compare("File_Signal_Source") == 0)
        {
            try
            {
                    std::unique_ptr<GNSSBlockInterface> block_(new FileSignalSource(configuration.get(), role, in_streams,
                            out_streams, queue));
                    block = std::move(block_);
            }

            catch (const std::exception &e)
            {
                    std::cout << "GNSS-SDR program ended." << std::endl;
                    LOG(ERROR) << implementation << ": Source file not found";
                    exit(1);
            }
        }
    else if (implementation.compare("Nsr_File_Signal_Source") == 0)
        {
            try
            {
                    std::unique_ptr<GNSSBlockInterface> block_(new NsrFileSignalSource(configuration.get(), role, in_streams,
                            out_streams, queue));
                    block = std::move(block_);

            }
            catch (const std::exception &e)
            {
                    std::cout << "GNSS-SDR program ended." << std::endl;
                    LOG(ERROR) << implementation << ": Source file not found";
                    exit(1);
            }
        }
    else if (implementation.compare("UHD_Signal_Source") == 0)
        {
            std::unique_ptr<GNSSBlockInterface> block_(new UhdSignalSource(configuration.get(), role, in_streams,
                    out_streams, queue));
            block = std::move(block_);
        }
#if GN3S_DRIVER
    else if (implementation.compare("GN3S_Signal_Source") == 0)
        {
            std::unique_ptr<GNSSBlockInterface> block_(new Gn3sSignalSource(configuration.get(), role, in_streams,
                    out_streams, queue));
            block = std::move(block_);
        }
#endif

#if RAW_ARRAY_DRIVER
    else if (implementation.compare("Raw_Array_Signal_Source") == 0)
        {
            std::unique_ptr<GNSSBlockInterface> block_(new RawArraySignalSource(configuration.get(), role, in_streams,
                    out_streams, queue));
            block = std::move(block_);
        }
#endif

#if RTLSDR_DRIVER
    else if (implementation.compare("Rtlsdr_Signal_Source") == 0)
        {
            std::unique_ptr<GNSSBlockInterface> block_(new RtlsdrSignalSource(configuration.get(), role, in_streams,
                    out_streams, queue));
            block = std::move(block_);
        }
#endif

    // DATA TYPE ADAPTER -----------------------------------------------------------
    else if (implementation.compare("Ishort_To_Complex") == 0)
        {
            std::unique_ptr<GNSSBlockInterface>block_(new IshortToComplex(configuration.get(), role, in_streams,
                    out_streams, queue));
            block = std::move(block_);
        }

    // INPUT FILTER ----------------------------------------------------------------
    else if (implementation.compare("Fir_Filter") == 0)
        {
            std::unique_ptr<GNSSBlockInterface> block_(new FirFilter(configuration.get(), role, in_streams,
                    out_streams, queue));
            block = std::move(block_);
        }
    else if (implementation.compare("Freq_Xlating_Fir_Filter") == 0)
        {
            std::unique_ptr<GNSSBlockInterface> block_(new FreqXlatingFirFilter(configuration.get(), role, in_streams,
                    out_streams, queue));
            block = std::move(block_);
        }
    else if (implementation.compare("Beamformer_Filter") == 0)
        {
            std::unique_ptr<GNSSBlockInterface> block_(new BeamformerFilter(configuration.get(), role, in_streams,
                    out_streams));
            block = std::move(block_);
        }

    // RESAMPLER -------------------------------------------------------------------
    else if (implementation.compare("Direct_Resampler") == 0)
        {
            std::unique_ptr<GNSSBlockInterface> block_(new DirectResamplerConditioner(configuration.get(), role,
                    in_streams, out_streams));
            block = std::move(block_);
        }

    // ACQUISITION BLOCKS ---------------------------------------------------------
    else if (implementation.compare("GPS_L1_CA_PCPS_Acquisition") == 0)
        {
            std::unique_ptr<GNSSBlockInterface> block_(new GpsL1CaPcpsAcquisition(configuration.get(), role, in_streams,
                    out_streams, queue));
            block = std::move(block_);
        }
    else if (implementation.compare("GPS_L1_CA_PCPS_Assisted_Acquisition") == 0)
        {
            std::unique_ptr<GNSSBlockInterface> block_(new GpsL1CaPcpsAssistedAcquisition(configuration.get(), role, in_streams,
                    out_streams, queue));
            block = std::move(block_);
        }
    else if (implementation.compare("GPS_L1_CA_PCPS_Tong_Acquisition") == 0)
        {
            std::unique_ptr<GNSSBlockInterface> block_(new GpsL1CaPcpsTongAcquisition(configuration.get(), role, in_streams,
                    out_streams, queue));
            block = std::move(block_);
        }
    else if (implementation.compare("GPS_L1_CA_PCPS_Multithread_Acquisition") == 0)
        {
            std::unique_ptr<GNSSBlockInterface> block_(new GpsL1CaPcpsMultithreadAcquisition(configuration.get(), role, in_streams,
                    out_streams, queue));
            block = std::move(block_);
        }

#if OPENCL_BLOCKS
    else if (implementation.compare("GPS_L1_CA_PCPS_OpenCl_Acquisition") == 0)
        {
            std::unique_ptr<GNSSBlockInterface> block_(new GpsL1CaPcpsOpenClAcquisition(configuration.get(), role, in_streams,
                    out_streams, queue));
            block = std::move(block_);
        }
#endif

    else if (implementation.compare("GPS_L1_CA_PCPS_Acquisition_Fine_Doppler") == 0)
        {
            std::unique_ptr<GNSSBlockInterface> block_(new GpsL1CaPcpsAcquisitionFineDoppler(configuration.get(), role, in_streams,
                    out_streams, queue));
            block = std::move(block_);
        }
    else if (implementation.compare("GPS_L1_CA_PCPS_QuickSync_Acquisition") == 0)
        {
            std::unique_ptr<GNSSBlockInterface> block_( new GpsL1CaPcpsQuickSyncAcquisition(configuration.get(), role, in_streams,
                    out_streams, queue));
            block = std::move(block_);
        }
    else if (implementation.compare("Galileo_E1_PCPS_Ambiguous_Acquisition") == 0)
        {
            std::unique_ptr<GNSSBlockInterface> block_(new GalileoE1PcpsAmbiguousAcquisition(configuration.get(), role, in_streams,
                    out_streams, queue));
            block = std::move(block_);
        }
    else if (implementation.compare("Galileo_E1_PCPS_8ms_Ambiguous_Acquisition") == 0)
        {
            std::unique_ptr<GNSSBlockInterface> block_(new GalileoE1Pcps8msAmbiguousAcquisition(configuration.get(), role, in_streams,
                    out_streams, queue));
            block = std::move(block_);
        }
    else if (implementation.compare("Galileo_E1_PCPS_Tong_Ambiguous_Acquisition") == 0)
        {
            std::unique_ptr<GNSSBlockInterface> block_(new GalileoE1PcpsTongAmbiguousAcquisition(configuration.get(), role, in_streams,
                    out_streams, queue));
            block = std::move(block_);
        }
    else if (implementation.compare("Galileo_E1_PCPS_CCCWSR_Ambiguous_Acquisition") == 0)
        {
            std::unique_ptr<GNSSBlockInterface> block_(new GalileoE1PcpsCccwsrAmbiguousAcquisition(configuration.get(), role, in_streams,
                    out_streams, queue));
            block = std::move(block_);
        }
<<<<<<< HEAD
    else if (implementation.compare("Galileo_E1_PCPS_QuickSync_Ambiguous_Acquisition") == 0)
        {
            std::unique_ptr<GNSSBlockInterface> block_( new GalileoE1PcpsQuickSyncAmbiguousAcquisition(configuration.get(), role, in_streams,
                    out_streams, queue));
            block = std::move(block_);
        }
=======
    else if (implementation.compare("Galileo_E5a_Noncoherent_IQ_Acquisition_CAF") == 0)
        {
            std::unique_ptr<GNSSBlockInterface> block_(new GalileoE5aNoncoherentIQAcquisitionCaf(configuration.get(), role, in_streams,
                    out_streams, queue));
            block = std::move(block_);
        }

>>>>>>> 91964ffb

    // TRACKING BLOCKS -------------------------------------------------------------
    else if (implementation.compare("GPS_L1_CA_DLL_PLL_Tracking") == 0)
        {
            std::unique_ptr<GNSSBlockInterface> block_(new GpsL1CaDllPllTracking(configuration.get(), role, in_streams,
                    out_streams, queue));
            block = std::move(block_);
        }
    else if (implementation.compare("GPS_L1_CA_DLL_PLL_Optim_Tracking") == 0)
        {
            std::unique_ptr<GNSSBlockInterface> block_(new GpsL1CaDllPllOptimTracking(configuration.get(), role, in_streams,
                    out_streams, queue));
            block = std::move(block_);
        }
    else if (implementation.compare("GPS_L1_CA_DLL_FLL_PLL_Tracking") == 0)
        {
            std::unique_ptr<GNSSBlockInterface> block_(new GpsL1CaDllFllPllTracking(configuration.get(), role, in_streams,
                    out_streams, queue));
            block = std::move(block_);
        }
    else if (implementation.compare("GPS_L1_CA_TCP_CONNECTOR_Tracking") == 0)
        {
            std::unique_ptr<GNSSBlockInterface> block_(new GpsL1CaTcpConnectorTracking(configuration.get(), role, in_streams,
                    out_streams, queue));
            block = std::move(block_);
        }
    else if (implementation.compare("Galileo_E1_DLL_PLL_VEML_Tracking") == 0)
        {
            std::unique_ptr<GNSSBlockInterface> block_(new GalileoE1DllPllVemlTracking(configuration.get(), role, in_streams,
                    out_streams, queue));
            block = std::move(block_);
        }
    else if (implementation.compare("Galileo_E1_TCP_CONNECTOR_Tracking") == 0)
        {
            std::unique_ptr<GNSSBlockInterface> block_(new GalileoE1TcpConnectorTracking(configuration.get(), role, in_streams,
                    out_streams, queue));
            block = std::move(block_);
        }
    else if (implementation.compare("Galileo_E5a_DLL_PLL_Tracking") == 0)
        {
            std::unique_ptr<GNSSBlockInterface> block_(new GalileoE5aDllPllTracking(configuration.get(), role, in_streams,
                    out_streams, queue));
            block = std::move(block_);
        }

    // TELEMETRY DECODERS ----------------------------------------------------------
    else if (implementation.compare("GPS_L1_CA_Telemetry_Decoder") == 0)
        {
            std::unique_ptr<GNSSBlockInterface> block_(new GpsL1CaTelemetryDecoder(configuration.get(), role, in_streams,
                    out_streams, queue));
            block = std::move(block_);
        }
    else if (implementation.compare("Galileo_E1B_Telemetry_Decoder") == 0)
        {
            std::unique_ptr<GNSSBlockInterface> block_(new GalileoE1BTelemetryDecoder(configuration.get(), role, in_streams,
                    out_streams, queue));
            block = std::move(block_);
        }
    else if (implementation.compare("SBAS_L1_Telemetry_Decoder") == 0)
        {
            std::unique_ptr<GNSSBlockInterface> block_(new SbasL1TelemetryDecoder(configuration.get(), role, in_streams,
                    out_streams, queue));
            block = std::move(block_);
        }
    else if (implementation.compare("Galileo_E5a_Telemetry_Decoder") == 0)
        {
            std::unique_ptr<GNSSBlockInterface> block_(new GalileoE5aTelemetryDecoder(configuration.get(), role, in_streams,
                    out_streams, queue));
            block = std::move(block_);
        }

    // OBSERVABLES -----------------------------------------------------------------
    else if (implementation.compare("GPS_L1_CA_Observables") == 0)
        {
            std::unique_ptr<GNSSBlockInterface> block_(new GpsL1CaObservables(configuration.get(), role, in_streams,
                    out_streams, queue));
            block = std::move(block_);
        }

    else if (implementation.compare("Galileo_E1B_Observables") == 0)
        {
            std::unique_ptr<GNSSBlockInterface> block_(new GalileoE1Observables(configuration.get(), role, in_streams,
                    out_streams, queue));
            block = std::move(block_);
        }
    else if (implementation.compare("Hybrid_Observables") == 0)
        {
            std::unique_ptr<GNSSBlockInterface> block_(new HybridObservables(configuration.get(), role, in_streams,
                    out_streams, queue));
            block = std::move(block_);
        }
    // PVT -------------------------------------------------------------------------
    else if (implementation.compare("GPS_L1_CA_PVT") == 0)
        {
            std::unique_ptr<GNSSBlockInterface> block_(new GpsL1CaPvt(configuration.get(), role, in_streams,
                    out_streams, queue));
            block = std::move(block_);
        }
    else if (implementation.compare("GALILEO_E1_PVT") == 0)
        {
            std::unique_ptr<GNSSBlockInterface> block_(new GalileoE1Pvt(configuration.get(), role, in_streams,
                    out_streams, queue));
            block = std::move(block_);
        }
    else if (implementation.compare("Hybrid_PVT") == 0)
        {
            std::unique_ptr<GNSSBlockInterface> block_(new HybridPvt(configuration.get(), role, in_streams,
                    out_streams, queue));
            block = std::move(block_);
        }
    // OUTPUT FILTERS --------------------------------------------------------------
    else if (implementation.compare("Null_Sink_Output_Filter") == 0)
        {
            std::unique_ptr<GNSSBlockInterface> block_(new NullSinkOutputFilter(configuration.get(), role, in_streams,
                    out_streams));
            block = std::move(block_);
        }
    else if (implementation.compare("File_Output_Filter") == 0)
        {
            std::unique_ptr<GNSSBlockInterface> block_(new FileOutputFilter(configuration.get(), role, in_streams,
                    out_streams));
            block = std::move(block_);
        }
    else
        {
            // Log fatal. This causes execution to stop.
            LOG(ERROR) << role<<"."<<implementation << ": Undefined implementation for block";
        }
    return std::move(block);
}


/*
 *
 * PLEASE ADD YOUR NEW BLOCK HERE!!
 *
 * Not very elegant, Acq, Trk and Tlm blocks must be added here, too.
 * To be improved!
 */

std::unique_ptr<AcquisitionInterface> GNSSBlockFactory::GetAcqBlock(
        std::shared_ptr<ConfigurationInterface> configuration,
        std::string role,
        std::string implementation, unsigned int in_streams,
        unsigned int out_streams, boost::shared_ptr<gr::msg_queue> queue)
{
    std::unique_ptr<AcquisitionInterface> block;
    // ACQUISITION BLOCKS ---------------------------------------------------------
    if (implementation.compare("GPS_L1_CA_PCPS_Acquisition") == 0)
        {
            std::unique_ptr<AcquisitionInterface> block_(new GpsL1CaPcpsAcquisition(configuration.get(), role, in_streams,
                    out_streams, queue));
            block = std::move(block_);
        }
    else if (implementation.compare("GPS_L1_CA_PCPS_Assisted_Acquisition") == 0)
        {
            std::unique_ptr<AcquisitionInterface> block_(new GpsL1CaPcpsAssistedAcquisition(configuration.get(), role, in_streams,
                    out_streams, queue));
            block = std::move(block_);
        }
    else if (implementation.compare("GPS_L1_CA_PCPS_Tong_Acquisition") == 0)
        {
            std::unique_ptr<AcquisitionInterface> block_(new GpsL1CaPcpsTongAcquisition(configuration.get(), role, in_streams,
                    out_streams, queue));
            block = std::move(block_);
        }
    else if (implementation.compare("GPS_L1_CA_PCPS_Multithread_Acquisition") == 0)
        {
            std::unique_ptr<AcquisitionInterface> block_(new GpsL1CaPcpsMultithreadAcquisition(configuration.get(), role, in_streams,
                    out_streams, queue));
            block = std::move(block_);
        }

#if OPENCL_BLOCKS
    else if (implementation.compare("GPS_L1_CA_PCPS_OpenCl_Acquisition") == 0)
        {
            std::unique_ptr<AcquisitionInterface> block_(new GpsL1CaPcpsOpenClAcquisition(configuration.get(), role, in_streams,
                    out_streams, queue));
            block = std::move(block_);
        }
#endif

    else if (implementation.compare("GPS_L1_CA_PCPS_Acquisition_Fine_Doppler") == 0)
        {
            std::unique_ptr<AcquisitionInterface> block_(new GpsL1CaPcpsAcquisitionFineDoppler(configuration.get(), role, in_streams,
                    out_streams, queue));
            block = std::move(block_);
        }
    else if (implementation.compare("GPS_L1_CA_PCPS_QuickSync_Acquisition") == 0)
        {
            std::unique_ptr<AcquisitionInterface> block_( new GpsL1CaPcpsQuickSyncAcquisition(configuration.get(), role, in_streams,
                    out_streams, queue));
            block = std::move(block_);
        }
    else if (implementation.compare("Galileo_E1_PCPS_Ambiguous_Acquisition") == 0)
        {
            std::unique_ptr<AcquisitionInterface> block_(new GalileoE1PcpsAmbiguousAcquisition(configuration.get(), role, in_streams,
                    out_streams, queue));
            block = std::move(block_);
        }
    else if (implementation.compare("Galileo_E1_PCPS_8ms_Ambiguous_Acquisition") == 0)
        {
            std::unique_ptr<AcquisitionInterface> block_(new GalileoE1Pcps8msAmbiguousAcquisition(configuration.get(), role, in_streams,
                    out_streams, queue));
            block = std::move(block_);
        }
    else if (implementation.compare("Galileo_E1_PCPS_Tong_Ambiguous_Acquisition") == 0)
        {
            std::unique_ptr<AcquisitionInterface> block_(new GalileoE1PcpsTongAmbiguousAcquisition(configuration.get(), role, in_streams,
                    out_streams, queue));
            block = std::move(block_);
        }
    else if (implementation.compare("Galileo_E1_PCPS_CCCWSR_Ambiguous_Acquisition") == 0)
        {
            std::unique_ptr<AcquisitionInterface> block_(new GalileoE1PcpsCccwsrAmbiguousAcquisition(configuration.get(), role, in_streams,
                    out_streams, queue));
            block = std::move(block_);
        }
<<<<<<< HEAD
    else if (implementation.compare("Galileo_E1_PCPS_QuickSync_Ambiguous_Acquisition") == 0)
        {
            std::unique_ptr<AcquisitionInterface> block_( new GalileoE1PcpsQuickSyncAmbiguousAcquisition(configuration.get(), role, in_streams,
=======
    else if (implementation.compare("Galileo_E5a_Noncoherent_IQ_Acquisition_CAF") == 0)
        {
            std::unique_ptr<AcquisitionInterface> block_(new GalileoE5aNoncoherentIQAcquisitionCaf(configuration.get(), role, in_streams,
>>>>>>> 91964ffb
                    out_streams, queue));
            block = std::move(block_);
        }
    else
        {
            // Log fatal. This causes execution to stop.
            LOG(ERROR) << role<<"."<<implementation << ": Undefined implementation for block";
        }
    return std::move(block);
}


std::unique_ptr<TrackingInterface> GNSSBlockFactory::GetTrkBlock(
        std::shared_ptr<ConfigurationInterface> configuration,
        std::string role,
        std::string implementation, unsigned int in_streams,
        unsigned int out_streams, boost::shared_ptr<gr::msg_queue> queue)
{
    std::unique_ptr<TrackingInterface> block;

    // TRACKING BLOCKS -------------------------------------------------------------
    if (implementation.compare("GPS_L1_CA_DLL_PLL_Tracking") == 0)
        {
            std::unique_ptr<TrackingInterface> block_(new GpsL1CaDllPllTracking(configuration.get(), role, in_streams,
                    out_streams, queue));
            block = std::move(block_);
        }
    else if (implementation.compare("GPS_L1_CA_DLL_PLL_Optim_Tracking") == 0)
        {
            std::unique_ptr<TrackingInterface> block_(new GpsL1CaDllPllOptimTracking(configuration.get(), role, in_streams,
                    out_streams, queue));
            block = std::move(block_);
        }
    else if (implementation.compare("GPS_L1_CA_DLL_FLL_PLL_Tracking") == 0)
        {
            std::unique_ptr<TrackingInterface> block_(new GpsL1CaDllFllPllTracking(configuration.get(), role, in_streams,
                    out_streams, queue));
            block = std::move(block_);
        }
    else if (implementation.compare("GPS_L1_CA_TCP_CONNECTOR_Tracking") == 0)
        {
            std::unique_ptr<TrackingInterface> block_(new GpsL1CaTcpConnectorTracking(configuration.get(), role, in_streams,
                    out_streams, queue));
            block = std::move(block_);
        }
    else if (implementation.compare("Galileo_E1_DLL_PLL_VEML_Tracking") == 0)
        {
            std::unique_ptr<TrackingInterface> block_(new GalileoE1DllPllVemlTracking(configuration.get(), role, in_streams,
                    out_streams, queue));
            block = std::move(block_);
        }
    else if (implementation.compare("Galileo_E1_TCP_CONNECTOR_Tracking") == 0)
        {
            std::unique_ptr<TrackingInterface> block_(new GalileoE1TcpConnectorTracking(configuration.get(), role, in_streams,
                    out_streams, queue));
            block = std::move(block_);
        }
    else if (implementation.compare("Galileo_E5a_DLL_PLL_Tracking") == 0)
        {
            std::unique_ptr<TrackingInterface> block_(new GalileoE5aDllPllTracking(configuration.get(), role, in_streams,
                    out_streams, queue));
            block = std::move(block_);
        }
    else
        {
            // Log fatal. This causes execution to stop.
            LOG(ERROR) << role<<"."<<implementation << ": Undefined implementation for block";
        }
    return std::move(block);
}


std::unique_ptr<TelemetryDecoderInterface> GNSSBlockFactory::GetTlmBlock(
        std::shared_ptr<ConfigurationInterface> configuration,
        std::string role,
        std::string implementation, unsigned int in_streams,
        unsigned int out_streams, boost::shared_ptr<gr::msg_queue> queue)
{
    std::unique_ptr<TelemetryDecoderInterface> block;

    // TELEMETRY DECODERS ----------------------------------------------------------
    if (implementation.compare("GPS_L1_CA_Telemetry_Decoder") == 0)
        {
            std::unique_ptr<TelemetryDecoderInterface> block_(new GpsL1CaTelemetryDecoder(configuration.get(), role, in_streams,
                    out_streams, queue));
            block = std::move(block_);
        }
    else if (implementation.compare("Galileo_E1B_Telemetry_Decoder") == 0)
        {
            std::unique_ptr<TelemetryDecoderInterface> block_(new GalileoE1BTelemetryDecoder(configuration.get(), role, in_streams,
                    out_streams, queue));
            block = std::move(block_);
        }
    else if (implementation.compare("SBAS_L1_Telemetry_Decoder") == 0)
        {
            std::unique_ptr<TelemetryDecoderInterface> block_(new SbasL1TelemetryDecoder(configuration.get(), role, in_streams,
                    out_streams, queue));
            block = std::move(block_);
        }
    else if (implementation.compare("Galileo_E5a_Telemetry_Decoder") == 0)
        {
            std::unique_ptr<TelemetryDecoderInterface> block_(new GalileoE5aTelemetryDecoder(configuration.get(), role, in_streams,
                    out_streams, queue));
            block = std::move(block_);
        }
    else
        {
            // Log fatal. This causes execution to stop.
            LOG(ERROR) << role<<"."<<implementation << ": Undefined implementation for block";
        }
    return std::move(block);
}<|MERGE_RESOLUTION|>--- conflicted
+++ resolved
@@ -66,11 +66,8 @@
 #include "galileo_e1_pcps_8ms_ambiguous_acquisition.h"
 #include "galileo_e1_pcps_tong_ambiguous_acquisition.h"
 #include "galileo_e1_pcps_cccwsr_ambiguous_acquisition.h"
-<<<<<<< HEAD
 #include "galileo_e1_pcps_quicksync_ambiguous_acquisition.h"
-=======
 #include "galileo_e5a_noncoherent_iq_acquisition_caf.h"
->>>>>>> 91964ffb
 #include "gps_l1_ca_dll_pll_tracking.h"
 #include "gps_l1_ca_dll_pll_optim_tracking.h"
 #include "gps_l1_ca_dll_fll_pll_tracking.h"
@@ -532,14 +529,21 @@
                     out_streams, queue));
             block = std::move(block_);
         }
-<<<<<<< HEAD
+    else if (implementation.compare("Galileo_E5a_Noncoherent_IQ_Acquisition_CAF") == 0)
+        {
+            std::unique_ptr<GNSSBlockInterface> block_(new GalileoE5aNoncoherentIQAcquisitionCaf(configuration.get(), role, in_streams,
+                    out_streams, queue));
+            block = std::move(block_);
+        }
+
+
     else if (implementation.compare("Galileo_E1_PCPS_QuickSync_Ambiguous_Acquisition") == 0)
         {
             std::unique_ptr<GNSSBlockInterface> block_( new GalileoE1PcpsQuickSyncAmbiguousAcquisition(configuration.get(), role, in_streams,
                     out_streams, queue));
             block = std::move(block_);
         }
-=======
+
     else if (implementation.compare("Galileo_E5a_Noncoherent_IQ_Acquisition_CAF") == 0)
         {
             std::unique_ptr<GNSSBlockInterface> block_(new GalileoE5aNoncoherentIQAcquisitionCaf(configuration.get(), role, in_streams,
@@ -547,7 +551,6 @@
             block = std::move(block_);
         }
 
->>>>>>> 91964ffb
 
     // TRACKING BLOCKS -------------------------------------------------------------
     else if (implementation.compare("GPS_L1_CA_DLL_PLL_Tracking") == 0)
@@ -766,15 +769,16 @@
                     out_streams, queue));
             block = std::move(block_);
         }
-<<<<<<< HEAD
+
     else if (implementation.compare("Galileo_E1_PCPS_QuickSync_Ambiguous_Acquisition") == 0)
         {
             std::unique_ptr<AcquisitionInterface> block_( new GalileoE1PcpsQuickSyncAmbiguousAcquisition(configuration.get(), role, in_streams,
-=======
+                    out_streams, queue));
+            block = std::move(block_);
+        }
     else if (implementation.compare("Galileo_E5a_Noncoherent_IQ_Acquisition_CAF") == 0)
         {
             std::unique_ptr<AcquisitionInterface> block_(new GalileoE5aNoncoherentIQAcquisitionCaf(configuration.get(), role, in_streams,
->>>>>>> 91964ffb
                     out_streams, queue));
             block = std::move(block_);
         }
