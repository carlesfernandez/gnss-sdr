--- conflicted
+++ resolved
@@ -38,23 +38,14 @@
 using google::LogMessage;
 
 HybridObservables::HybridObservables(ConfigurationInterface* configuration,
-<<<<<<< HEAD
         std::string role, unsigned int in_streams, unsigned int out_streams) :
                             role_(role), in_streams_(in_streams), out_streams_(out_streams)
-=======
-    std::string role,
-    unsigned int in_streams,
-    unsigned int out_streams) : role_(role),
-                                in_streams_(in_streams),
-                                out_streams_(out_streams)
->>>>>>> 07b25ebb
 {
     std::string default_dump_filename = "./observables.dat";
     DLOG(INFO) << "role " << role;
     dump_ = configuration->property(role + ".dump", false);
     dump_filename_ = configuration->property(role + ".dump_filename", default_dump_filename);
 
-<<<<<<< HEAD
     observables_ = hybrid_make_observables_cc(in_streams_, out_streams_, dump_, dump_filename_);
     DLOG(INFO) << "Observables block ID (" << observables_->unique_id() << ")";
 }
@@ -62,9 +53,6 @@
 
 HybridObservables::~HybridObservables()
 {}
-=======
-HybridObservables::~HybridObservables() {}
->>>>>>> 07b25ebb
 
 
 void HybridObservables::connect(gr::top_block_sptr top_block)
