/*!
 * \file pcps_acquisition.cc
 * \brief This class implements a Parallel Code Phase Search Acquisition
 * \authors <ul>
 *          <li> Javier Arribas, 2011. jarribas(at)cttc.es
 *          <li> Luis Esteve, 2012. luis(at)epsilon-formacion.com
 *          <li> Marc Molina, 2013. marc.molina.pena@gmail.com
 *          <li> Cillian O'Driscoll, 2017. cillian(at)ieee.org
 *          </ul>
 *
 * -------------------------------------------------------------------------
 *
 * Copyright (C) 2010-2018  (see AUTHORS file for a list of contributors)
 *
 * GNSS-SDR is a software defined Global Navigation
 *          Satellite Systems receiver
 *
 * This file is part of GNSS-SDR.
 *
 * GNSS-SDR is free software: you can redistribute it and/or modify
 * it under the terms of the GNU General Public License as published by
 * the Free Software Foundation, either version 3 of the License, or
 * (at your option) any later version.
 *
 * GNSS-SDR is distributed in the hope that it will be useful,
 * but WITHOUT ANY WARRANTY; without even the implied warranty of
 * MERCHANTABILITY or FITNESS FOR A PARTICULAR PURPOSE.  See the
 * GNU General Public License for more details.
 *
 * You should have received a copy of the GNU General Public License
 * along with GNSS-SDR. If not, see <https://www.gnu.org/licenses/>.
 *
 * -------------------------------------------------------------------------
 */

#include "pcps_acquisition.h"
#include "GPS_L1_CA.h"         // for GPS_TWO_PI
#include "GLONASS_L1_L2_CA.h"  // for GLONASS_TWO_PI"
#include <glog/logging.h>
#include <gnuradio/io_signature.h>
#include <matio.h>
#include <volk_gnsssdr/volk_gnsssdr.h>
#include <cstring>


using google::LogMessage;

pcps_acquisition_sptr pcps_make_acquisition(const Acq_Conf& conf_)
{
    return pcps_acquisition_sptr(new pcps_acquisition(conf_));
}


pcps_acquisition::pcps_acquisition(const Acq_Conf& conf_) : gr::block("pcps_acquisition",
                                                                gr::io_signature::make(1, 1, conf_.it_size),
                                                                gr::io_signature::make(0, 0, conf_.it_size))
{
    this->message_port_register_out(pmt::mp("events"));

    acq_parameters = conf_;
    d_sample_counter = 0ULL;  // SAMPLE COUNTER
    d_active = false;
    d_positive_acq = 0;
    d_state = 0;
    d_old_freq = 0LL;
    d_num_noncoherent_integrations_counter = 0U;
    d_consumed_samples = acq_parameters.sampled_ms * acq_parameters.samples_per_ms * (acq_parameters.bit_transition_flag ? 2 : 1);
    if (acq_parameters.sampled_ms == acq_parameters.ms_per_code)
        {
            d_fft_size = d_consumed_samples;
        }
    else
        {
            d_fft_size = d_consumed_samples * 2;
        }
    // d_fft_size = next power of two?  ////
    d_mag = 0;
    d_input_power = 0.0;
    d_num_doppler_bins = 0U;
    d_threshold = 0.0;
    d_doppler_step = 0U;
    d_doppler_center_step_two = 0.0;
    d_test_statistics = 0.0;
    d_channel = 0U;
    if (conf_.it_size == sizeof(gr_complex))
        {
            d_cshort = false;
        }
    else
        {
            d_cshort = true;
        }

    // COD:
    // Experimenting with the overlap/save technique for handling bit trannsitions
    // The problem: Circular correlation is asynchronous with the received code.
    // In effect the first code phase used in the correlation is the current
    // estimate of the code phase at the start of the input buffer. If this is 1/2
    // of the code period a bit transition would move all the signal energy into
    // adjacent frequency bands at +/- 1/T where T is the integration time.
    //
    // We can avoid this by doing linear correlation, effectively doubling the
    // size of the input buffer and padding the code with zeros.
    if (acq_parameters.bit_transition_flag)
        {
            d_fft_size = d_consumed_samples * 2;
            acq_parameters.max_dwells = 1;  // Activation of acq_parameters.bit_transition_flag invalidates the value of acq_parameters.max_dwells
        }

    d_tmp_buffer = static_cast<float*>(volk_gnsssdr_malloc(d_fft_size * sizeof(float), volk_gnsssdr_get_alignment()));
    d_fft_codes = static_cast<gr_complex*>(volk_gnsssdr_malloc(d_fft_size * sizeof(gr_complex), volk_gnsssdr_get_alignment()));
    d_magnitude = static_cast<float*>(volk_gnsssdr_malloc(d_fft_size * sizeof(float), volk_gnsssdr_get_alignment()));
    d_input_signal = static_cast<gr_complex*>(volk_gnsssdr_malloc(d_fft_size * sizeof(gr_complex), volk_gnsssdr_get_alignment()));

    // Direct FFT
    d_fft_if = new gr::fft::fft_complex(d_fft_size, true);

    // Inverse FFT
    d_ifft = new gr::fft::fft_complex(d_fft_size, false);

    d_gnss_synchro = 0;
    d_grid_doppler_wipeoffs = nullptr;
    d_grid_doppler_wipeoffs_step_two = nullptr;
    d_magnitude_grid = nullptr;
    d_worker_active = false;
    d_data_buffer = static_cast<gr_complex*>(volk_gnsssdr_malloc(d_consumed_samples * sizeof(gr_complex), volk_gnsssdr_get_alignment()));
    if (d_cshort)
        {
            d_data_buffer_sc = static_cast<lv_16sc_t*>(volk_gnsssdr_malloc(d_consumed_samples * sizeof(lv_16sc_t), volk_gnsssdr_get_alignment()));
        }
    else
        {
            d_data_buffer_sc = nullptr;
        }
    grid_ = arma::fmat();
    narrow_grid_ = arma::fmat();
    d_step_two = false;
    d_num_doppler_bins_step2 = acq_parameters.num_doppler_bins_step2;
    d_dump_number = 0LL;
    d_dump_channel = acq_parameters.dump_channel;
    d_samplesPerChip = acq_parameters.samples_per_chip;
    d_buffer_count = 0U;
    // todo: CFAR statistic not available for non-coherent integration
    if (acq_parameters.max_dwells == 1)
        {
            d_use_CFAR_algorithm_flag = acq_parameters.use_CFAR_algorithm_flag;
        }
    else
        {
            d_use_CFAR_algorithm_flag = false;
        }
}


pcps_acquisition::~pcps_acquisition()
{
    if (d_num_doppler_bins > 0)
        {
            for (uint32_t i = 0; i < d_num_doppler_bins; i++)
                {
                    volk_gnsssdr_free(d_grid_doppler_wipeoffs[i]);
                    volk_gnsssdr_free(d_magnitude_grid[i]);
                }
            delete[] d_grid_doppler_wipeoffs;
            delete[] d_magnitude_grid;
        }
    if (acq_parameters.make_2_steps)
        {
            for (uint32_t i = 0; i < d_num_doppler_bins_step2; i++)
                {
                    volk_gnsssdr_free(d_grid_doppler_wipeoffs_step_two[i]);
                }
            delete[] d_grid_doppler_wipeoffs_step_two;
        }
    volk_gnsssdr_free(d_fft_codes);
    volk_gnsssdr_free(d_magnitude);
    volk_gnsssdr_free(d_tmp_buffer);
    volk_gnsssdr_free(d_input_signal);
    delete d_ifft;
    delete d_fft_if;
    volk_gnsssdr_free(d_data_buffer);
    if (d_cshort)
        {
            volk_gnsssdr_free(d_data_buffer_sc);
        }
}


void pcps_acquisition::set_local_code(std::complex<float>* code)
{
    // reset the intermediate frequency
    d_old_freq = 0LL;
    // This will check if it's fdma, if yes will update the intermediate frequency and the doppler grid
    if (is_fdma())
        {
            update_grid_doppler_wipeoffs();
        }
    // COD
    // Here we want to create a buffer that looks like this:
    // [ 0 0 0 ... 0 c_0 c_1 ... c_L]
    // where c_i is the local code and there are L zeros and L chips
    gr::thread::scoped_lock lock(d_setlock);  // require mutex with work function called by the scheduler
    if (acq_parameters.bit_transition_flag)
        {
            int32_t offset = d_fft_size / 2;
            std::fill_n(d_fft_if->get_inbuf(), offset, gr_complex(0.0, 0.0));
            memcpy(d_fft_if->get_inbuf() + offset, code, sizeof(gr_complex) * offset);
        }
    else
        {
            if (acq_parameters.sampled_ms == acq_parameters.ms_per_code)
                {
                    memcpy(d_fft_if->get_inbuf(), code, sizeof(gr_complex) * d_consumed_samples);
                }
            else
                {
                    std::fill_n(d_fft_if->get_inbuf(), d_fft_size - d_consumed_samples, gr_complex(0.0, 0.0));
                    memcpy(d_fft_if->get_inbuf() + d_consumed_samples, code, sizeof(gr_complex) * d_consumed_samples);
                }
        }

    d_fft_if->execute();  // We need the FFT of local code
    volk_32fc_conjugate_32fc(d_fft_codes, d_fft_if->get_outbuf(), d_fft_size);
}


bool pcps_acquisition::is_fdma()
{
    // Dealing with FDMA system
    if (strcmp(d_gnss_synchro->Signal, "1G") == 0)
        {
            d_old_freq += DFRQ1_GLO * GLONASS_PRN.at(d_gnss_synchro->PRN);
            LOG(INFO) << "Trying to acquire SV PRN " << d_gnss_synchro->PRN << " with freq " << d_old_freq << " in Glonass Channel " << GLONASS_PRN.at(d_gnss_synchro->PRN) << std::endl;
            return true;
        }
    else if (strcmp(d_gnss_synchro->Signal, "2G") == 0)
        {
            d_old_freq += DFRQ2_GLO * GLONASS_PRN.at(d_gnss_synchro->PRN);
            LOG(INFO) << "Trying to acquire SV PRN " << d_gnss_synchro->PRN << " with freq " << d_old_freq << " in Glonass Channel " << GLONASS_PRN.at(d_gnss_synchro->PRN) << std::endl;
            return true;
        }
    else
        {
            return false;
        }
}


void pcps_acquisition::update_local_carrier(gr_complex* carrier_vector, int32_t correlator_length_samples, float freq)
{
    float phase_step_rad = GPS_TWO_PI * freq / static_cast<float>(acq_parameters.fs_in);
    float _phase[1];
    _phase[0] = 0.0;
    volk_gnsssdr_s32f_sincos_32fc(carrier_vector, -phase_step_rad, _phase, correlator_length_samples);
}


void pcps_acquisition::init()
{
    d_gnss_synchro->Flag_valid_acquisition = false;
    d_gnss_synchro->Flag_valid_symbol_output = false;
    d_gnss_synchro->Flag_valid_pseudorange = false;
    d_gnss_synchro->Flag_valid_word = false;

    d_gnss_synchro->Acq_doppler_step = d_doppler_step;
    d_gnss_synchro->Acq_delay_samples = 0.0;
    d_gnss_synchro->Acq_doppler_hz = 0.0;
    d_gnss_synchro->Acq_samplestamp_samples = 0ULL;
    d_mag = 0.0;
    d_input_power = 0.0;

    d_num_doppler_bins = static_cast<uint32_t>(std::ceil(static_cast<double>(static_cast<int32_t>(acq_parameters.doppler_max) - static_cast<int32_t>(-acq_parameters.doppler_max)) / static_cast<double>(d_doppler_step)));

    // Create the carrier Doppler wipeoff signals
    d_grid_doppler_wipeoffs = new gr_complex*[d_num_doppler_bins];
    if (acq_parameters.make_2_steps)
        {
            d_grid_doppler_wipeoffs_step_two = new gr_complex*[d_num_doppler_bins_step2];
            for (uint32_t doppler_index = 0; doppler_index < d_num_doppler_bins_step2; doppler_index++)
                {
                    d_grid_doppler_wipeoffs_step_two[doppler_index] = static_cast<gr_complex*>(volk_gnsssdr_malloc(d_fft_size * sizeof(gr_complex), volk_gnsssdr_get_alignment()));
                }
        }

    d_magnitude_grid = new float*[d_num_doppler_bins];
    for (uint32_t doppler_index = 0; doppler_index < d_num_doppler_bins; doppler_index++)
        {
            d_grid_doppler_wipeoffs[doppler_index] = static_cast<gr_complex*>(volk_gnsssdr_malloc(d_fft_size * sizeof(gr_complex), volk_gnsssdr_get_alignment()));
            d_magnitude_grid[doppler_index] = static_cast<float*>(volk_gnsssdr_malloc(d_fft_size * sizeof(float), volk_gnsssdr_get_alignment()));
            for (uint32_t k = 0; k < d_fft_size; k++)
                {
                    d_magnitude_grid[doppler_index][k] = 0.0;
                }
            int32_t doppler = -static_cast<int32_t>(acq_parameters.doppler_max) + d_doppler_step * doppler_index;
            update_local_carrier(d_grid_doppler_wipeoffs[doppler_index], d_fft_size, d_old_freq + doppler);
        }

    d_worker_active = false;

    if (acq_parameters.dump)
        {
            uint32_t effective_fft_size = (acq_parameters.bit_transition_flag ? (d_fft_size / 2) : d_fft_size);
            grid_ = arma::fmat(effective_fft_size, d_num_doppler_bins, arma::fill::zeros);
            narrow_grid_ = arma::fmat(effective_fft_size, d_num_doppler_bins_step2, arma::fill::zeros);
        }
}


void pcps_acquisition::update_grid_doppler_wipeoffs()
{
    for (uint32_t doppler_index = 0; doppler_index < d_num_doppler_bins; doppler_index++)
        {
            int32_t doppler = -static_cast<int32_t>(acq_parameters.doppler_max) + d_doppler_step * doppler_index;
            update_local_carrier(d_grid_doppler_wipeoffs[doppler_index], d_fft_size, d_old_freq + doppler);
        }
}


void pcps_acquisition::update_grid_doppler_wipeoffs_step2()
{
    for (uint32_t doppler_index = 0; doppler_index < d_num_doppler_bins_step2; doppler_index++)
        {
            float doppler = (static_cast<float>(doppler_index) - static_cast<float>(floor(d_num_doppler_bins_step2 / 2.0))) * acq_parameters.doppler_step2;
            update_local_carrier(d_grid_doppler_wipeoffs_step_two[doppler_index], d_fft_size, d_doppler_center_step_two + doppler);
        }
}


void pcps_acquisition::set_state(int32_t state)
{
    gr::thread::scoped_lock lock(d_setlock);  // require mutex with work function called by the scheduler
    d_state = state;
    if (d_state == 1)
        {
            d_gnss_synchro->Acq_delay_samples = 0.0;
            d_gnss_synchro->Acq_doppler_hz = 0.0;
<<<<<<< HEAD
            d_gnss_synchro->Acq_samplestamp_samples = 0ULL;
=======
            d_gnss_synchro->Acq_doppler_step = 0;
            d_gnss_synchro->Acq_samplestamp_samples = 0;
>>>>>>> f5c67d0c
            d_mag = 0.0;
            d_input_power = 0.0;
            d_test_statistics = 0.0;
            d_active = true;
        }
    else if (d_state == 0)
        {
        }
    else
        {
            LOG(ERROR) << "State can only be set to 0 or 1";
        }
}


void pcps_acquisition::send_positive_acquisition()
{
    // Declare positive acquisition using a message port
    // 0=STOP_CHANNEL 1=ACQ_SUCCEES 2=ACQ_FAIL
    DLOG(INFO) << "positive acquisition"
               << ", satellite " << d_gnss_synchro->System << " " << d_gnss_synchro->PRN
               << ", sample_stamp " << d_sample_counter
               << ", test statistics value " << d_test_statistics
               << ", test statistics threshold " << d_threshold
               << ", code phase " << d_gnss_synchro->Acq_delay_samples
               << ", doppler " << d_gnss_synchro->Acq_doppler_hz
               << ", magnitude " << d_mag
               << ", input signal power " << d_input_power;
    d_positive_acq = 1;
    this->message_port_pub(pmt::mp("events"), pmt::from_long(1));
}


void pcps_acquisition::send_negative_acquisition()
{
    // Declare negative acquisition using a message port
    // 0=STOP_CHANNEL 1=ACQ_SUCCEES 2=ACQ_FAIL
    DLOG(INFO) << "negative acquisition"
               << ", satellite " << d_gnss_synchro->System << " " << d_gnss_synchro->PRN
               << ", sample_stamp " << d_sample_counter
               << ", test statistics value " << d_test_statistics
               << ", test statistics threshold " << d_threshold
               << ", code phase " << d_gnss_synchro->Acq_delay_samples
               << ", doppler " << d_gnss_synchro->Acq_doppler_hz
               << ", magnitude " << d_mag
               << ", input signal power " << d_input_power;
    d_positive_acq = 0;
    this->message_port_pub(pmt::mp("events"), pmt::from_long(2));
}


void pcps_acquisition::dump_results(int32_t effective_fft_size)
{
    d_dump_number++;
    std::string filename = acq_parameters.dump_filename;
    filename.append("_");
    filename.append(1, d_gnss_synchro->System);
    filename.append("_");
    filename.append(1, d_gnss_synchro->Signal[0]);
    filename.append(1, d_gnss_synchro->Signal[1]);
    filename.append("_ch_");
    filename.append(std::to_string(d_channel));
    filename.append("_");
    filename.append(std::to_string(d_dump_number));
    filename.append("_sat_");
    filename.append(std::to_string(d_gnss_synchro->PRN));
    filename.append(".mat");

    mat_t* matfp = Mat_CreateVer(filename.c_str(), NULL, MAT_FT_MAT73);
    if (matfp == NULL)
        {
            std::cout << "Unable to create or open Acquisition dump file" << std::endl;
            acq_parameters.dump = false;
        }
    else
        {
            size_t dims[2] = {static_cast<size_t>(effective_fft_size), static_cast<size_t>(d_num_doppler_bins)};
            matvar_t* matvar = Mat_VarCreate("acq_grid", MAT_C_SINGLE, MAT_T_SINGLE, 2, dims, grid_.memptr(), 0);
            Mat_VarWrite(matfp, matvar, MAT_COMPRESSION_ZLIB);  // or MAT_COMPRESSION_NONE
            Mat_VarFree(matvar);

            dims[0] = static_cast<size_t>(1);
            dims[1] = static_cast<size_t>(1);
            matvar = Mat_VarCreate("doppler_max", MAT_C_UINT32, MAT_T_UINT32, 1, dims, &acq_parameters.doppler_max, 0);
            Mat_VarWrite(matfp, matvar, MAT_COMPRESSION_ZLIB);  // or MAT_COMPRESSION_NONE
            Mat_VarFree(matvar);

            matvar = Mat_VarCreate("doppler_step", MAT_C_UINT32, MAT_T_UINT32, 1, dims, &d_doppler_step, 0);
            Mat_VarWrite(matfp, matvar, MAT_COMPRESSION_ZLIB);  // or MAT_COMPRESSION_NONE
            Mat_VarFree(matvar);

            matvar = Mat_VarCreate("d_positive_acq", MAT_C_INT32, MAT_T_INT32, 1, dims, &d_positive_acq, 0);
            Mat_VarWrite(matfp, matvar, MAT_COMPRESSION_ZLIB);  // or MAT_COMPRESSION_NONE
            Mat_VarFree(matvar);

            float aux = static_cast<float>(d_gnss_synchro->Acq_doppler_hz);
            matvar = Mat_VarCreate("acq_doppler_hz", MAT_C_SINGLE, MAT_T_SINGLE, 1, dims, &aux, 0);
            Mat_VarWrite(matfp, matvar, MAT_COMPRESSION_ZLIB);  // or MAT_COMPRESSION_NONE
            Mat_VarFree(matvar);

            aux = static_cast<float>(d_gnss_synchro->Acq_delay_samples);
            matvar = Mat_VarCreate("acq_delay_samples", MAT_C_SINGLE, MAT_T_SINGLE, 1, dims, &aux, 0);
            Mat_VarWrite(matfp, matvar, MAT_COMPRESSION_ZLIB);  // or MAT_COMPRESSION_NONE
            Mat_VarFree(matvar);

            matvar = Mat_VarCreate("test_statistic", MAT_C_SINGLE, MAT_T_SINGLE, 1, dims, &d_test_statistics, 0);
            Mat_VarWrite(matfp, matvar, MAT_COMPRESSION_ZLIB);  // or MAT_COMPRESSION_NONE
            Mat_VarFree(matvar);

            matvar = Mat_VarCreate("threshold", MAT_C_SINGLE, MAT_T_SINGLE, 1, dims, &d_threshold, 0);
            Mat_VarWrite(matfp, matvar, MAT_COMPRESSION_ZLIB);  // or MAT_COMPRESSION_NONE
            Mat_VarFree(matvar);

            matvar = Mat_VarCreate("input_power", MAT_C_SINGLE, MAT_T_SINGLE, 1, dims, &d_input_power, 0);
            Mat_VarWrite(matfp, matvar, MAT_COMPRESSION_ZLIB);  // or MAT_COMPRESSION_NONE
            Mat_VarFree(matvar);

            matvar = Mat_VarCreate("sample_counter", MAT_C_UINT64, MAT_T_UINT64, 1, dims, &d_sample_counter, 0);
            Mat_VarWrite(matfp, matvar, MAT_COMPRESSION_ZLIB);  // or MAT_COMPRESSION_NONE
            Mat_VarFree(matvar);

            matvar = Mat_VarCreate("PRN", MAT_C_UINT32, MAT_T_UINT32, 1, dims, &d_gnss_synchro->PRN, 0);
            Mat_VarWrite(matfp, matvar, MAT_COMPRESSION_ZLIB);  // or MAT_COMPRESSION_NONE
            Mat_VarFree(matvar);

            matvar = Mat_VarCreate("num_dwells", MAT_C_UINT32, MAT_T_UINT32, 1, dims, &d_num_noncoherent_integrations_counter, 0);
            Mat_VarWrite(matfp, matvar, MAT_COMPRESSION_ZLIB);  // or MAT_COMPRESSION_NONE
            Mat_VarFree(matvar);

            if (acq_parameters.make_2_steps)
                {
                    dims[0] = static_cast<size_t>(effective_fft_size);
                    dims[1] = static_cast<size_t>(d_num_doppler_bins_step2);
                    matvar = Mat_VarCreate("acq_grid_narrow", MAT_C_SINGLE, MAT_T_SINGLE, 2, dims, narrow_grid_.memptr(), 0);
                    Mat_VarWrite(matfp, matvar, MAT_COMPRESSION_ZLIB);  // or MAT_COMPRESSION_NONE
                    Mat_VarFree(matvar);

                    dims[0] = static_cast<size_t>(1);
                    dims[1] = static_cast<size_t>(1);
                    matvar = Mat_VarCreate("doppler_step_narrow", MAT_C_SINGLE, MAT_T_SINGLE, 1, dims, &acq_parameters.doppler_step2, 0);
                    Mat_VarWrite(matfp, matvar, MAT_COMPRESSION_ZLIB);  // or MAT_COMPRESSION_NONE
                    Mat_VarFree(matvar);

                    aux = d_doppler_center_step_two - static_cast<float>(floor(d_num_doppler_bins_step2 / 2.0)) * acq_parameters.doppler_step2;
                    matvar = Mat_VarCreate("doppler_grid_narrow_min", MAT_C_SINGLE, MAT_T_SINGLE, 1, dims, &aux, 0);
                    Mat_VarWrite(matfp, matvar, MAT_COMPRESSION_ZLIB);  // or MAT_COMPRESSION_NONE
                    Mat_VarFree(matvar);
                }

            Mat_Close(matfp);
        }
}


float pcps_acquisition::max_to_input_power_statistic(uint32_t& indext, int32_t& doppler, float input_power, uint32_t num_doppler_bins, int32_t doppler_max, int32_t doppler_step)
{
    float grid_maximum = 0.0;
    uint32_t index_doppler = 0U;
    uint32_t tmp_intex_t = 0U;
    uint32_t index_time = 0U;
    float fft_normalization_factor = static_cast<float>(d_fft_size) * static_cast<float>(d_fft_size);

    // Find the correlation peak and the carrier frequency
    for (uint32_t i = 0; i < num_doppler_bins; i++)
        {
            volk_gnsssdr_32f_index_max_32u(&tmp_intex_t, d_magnitude_grid[i], d_fft_size);
            if (d_magnitude_grid[i][tmp_intex_t] > grid_maximum)
                {
                    grid_maximum = d_magnitude_grid[i][tmp_intex_t];
                    index_doppler = i;
                    index_time = tmp_intex_t;
                }
        }
    indext = index_time;
    if (!d_step_two)
        {
            doppler = -static_cast<int32_t>(doppler_max) + doppler_step * static_cast<int32_t>(index_doppler);
        }
    else
        {
            doppler = static_cast<int32_t>(d_doppler_center_step_two + (static_cast<float>(index_doppler) - static_cast<float>(floor(d_num_doppler_bins_step2 / 2.0))) * acq_parameters.doppler_step2);
        }

    float magt = grid_maximum / (fft_normalization_factor * fft_normalization_factor);
    return magt / input_power;
}


float pcps_acquisition::first_vs_second_peak_statistic(uint32_t& indext, int32_t& doppler, uint32_t num_doppler_bins, int32_t doppler_max, int32_t doppler_step)
{
    // Look for correlation peaks in the results
    // Find the highest peak and compare it to the second highest peak
    // The second peak is chosen not closer than 1 chip to the highest peak

    float firstPeak = 0.0;
    uint32_t index_doppler = 0U;
    uint32_t tmp_intex_t = 0U;
    uint32_t index_time = 0U;

    // Find the correlation peak and the carrier frequency
    for (uint32_t i = 0; i < num_doppler_bins; i++)
        {
            volk_gnsssdr_32f_index_max_32u(&tmp_intex_t, d_magnitude_grid[i], d_fft_size);
            if (d_magnitude_grid[i][tmp_intex_t] > firstPeak)
                {
                    firstPeak = d_magnitude_grid[i][tmp_intex_t];
                    index_doppler = i;
                    index_time = tmp_intex_t;
                }
        }
    indext = index_time;

    if (!d_step_two)
        {
            doppler = -static_cast<int32_t>(doppler_max) + doppler_step * static_cast<int32_t>(index_doppler);
        }
    else
        {
            doppler = static_cast<int32_t>(d_doppler_center_step_two + (static_cast<float>(index_doppler) - static_cast<float>(floor(d_num_doppler_bins_step2 / 2.0))) * acq_parameters.doppler_step2);
        }

    // Find 1 chip wide code phase exclude range around the peak
    int32_t excludeRangeIndex1 = index_time - d_samplesPerChip;
    int32_t excludeRangeIndex2 = index_time + d_samplesPerChip;

    // Correct code phase exclude range if the range includes array boundaries
    if (excludeRangeIndex1 < 0)
        {
            excludeRangeIndex1 = d_fft_size + excludeRangeIndex1;
        }
    else if (excludeRangeIndex2 >= static_cast<int32_t>(d_fft_size))
        {
            excludeRangeIndex2 = excludeRangeIndex2 - d_fft_size;
        }

    int32_t idx = excludeRangeIndex1;
    memcpy(d_tmp_buffer, d_magnitude_grid[index_doppler], d_fft_size);
    do
        {
            d_tmp_buffer[idx] = 0.0;
            idx++;
            if (idx == static_cast<int32_t>(d_fft_size)) idx = 0;
        }
    while (idx != excludeRangeIndex2);

    // Find the second highest correlation peak in the same freq. bin ---
    volk_gnsssdr_32f_index_max_32u(&tmp_intex_t, d_tmp_buffer, d_fft_size);
    float secondPeak = d_tmp_buffer[tmp_intex_t];

    // Compute the test statistics and compare to the threshold
    return firstPeak / secondPeak;
}


void pcps_acquisition::acquisition_core(uint64_t samp_count)
{
    gr::thread::scoped_lock lk(d_setlock);

    // Initialize acquisition algorithm
    int32_t doppler = 0;
    uint32_t indext = 0U;
    int32_t effective_fft_size = (acq_parameters.bit_transition_flag ? d_fft_size / 2 : d_fft_size);
    if (d_cshort)
        {
            volk_gnsssdr_16ic_convert_32fc(d_data_buffer, d_data_buffer_sc, d_consumed_samples);
        }
    memcpy(d_input_signal, d_data_buffer, d_consumed_samples * sizeof(gr_complex));
    if (d_fft_size > d_consumed_samples)
        {
            for (uint32_t i = d_consumed_samples; i < d_fft_size; i++)
                {
                    d_input_signal[i] = gr_complex(0.0, 0.0);
                }
        }
    const gr_complex* in = d_input_signal;  // Get the input samples pointer

    d_input_power = 0.0;
    d_mag = 0.0;
    d_num_noncoherent_integrations_counter++;

    DLOG(INFO) << "Channel: " << d_channel
               << " , doing acquisition of satellite: " << d_gnss_synchro->System << " " << d_gnss_synchro->PRN
               << " ,sample stamp: " << samp_count << ", threshold: "
               << d_threshold << ", doppler_max: " << acq_parameters.doppler_max
               << ", doppler_step: " << d_doppler_step
               << ", use_CFAR_algorithm_flag: " << (d_use_CFAR_algorithm_flag ? "true" : "false");

    lk.unlock();

    if (d_use_CFAR_algorithm_flag or acq_parameters.bit_transition_flag)
        {
            // Compute the input signal power estimation
            volk_32fc_magnitude_squared_32f(d_tmp_buffer, in, d_fft_size);
            volk_32f_accumulator_s32f(&d_input_power, d_tmp_buffer, d_fft_size);
            d_input_power /= static_cast<float>(d_fft_size);
        }

    // Doppler frequency grid loop
    if (!d_step_two)
        {
            for (uint32_t doppler_index = 0; doppler_index < d_num_doppler_bins; doppler_index++)
                {
                    // Remove Doppler
                    volk_32fc_x2_multiply_32fc(d_fft_if->get_inbuf(), in, d_grid_doppler_wipeoffs[doppler_index], d_fft_size);

                    // Perform the FFT-based convolution  (parallel time search)
                    // Compute the FFT of the carrier wiped--off incoming signal
                    d_fft_if->execute();

                    // Multiply carrier wiped--off, Fourier transformed incoming signal with the local FFT'd code reference
                    volk_32fc_x2_multiply_32fc(d_ifft->get_inbuf(), d_fft_if->get_outbuf(), d_fft_codes, d_fft_size);

                    // Compute the inverse FFT
                    d_ifft->execute();

                    // Compute squared magnitude (and accumulate in case of non-coherent integration)
                    size_t offset = (acq_parameters.bit_transition_flag ? effective_fft_size : 0);
                    if (d_num_noncoherent_integrations_counter == 1)
                        {
                            volk_32fc_magnitude_squared_32f(d_magnitude_grid[doppler_index], d_ifft->get_outbuf() + offset, effective_fft_size);
                        }
                    else
                        {
                            volk_32fc_magnitude_squared_32f(d_tmp_buffer, d_ifft->get_outbuf() + offset, effective_fft_size);
                            volk_32f_x2_add_32f(d_magnitude_grid[doppler_index], d_magnitude_grid[doppler_index], d_tmp_buffer, effective_fft_size);
                        }
                    // Record results to file if required
                    if (acq_parameters.dump and d_channel == d_dump_channel)
                        {
                            memcpy(grid_.colptr(doppler_index), d_magnitude_grid[doppler_index], sizeof(float) * effective_fft_size);
                        }
                }

            // Compute the test statistic
            if (d_use_CFAR_algorithm_flag)
                {
                    d_test_statistics = max_to_input_power_statistic(indext, doppler, d_input_power, d_num_doppler_bins, acq_parameters.doppler_max, d_doppler_step);
                }
            else
                {
                    d_test_statistics = first_vs_second_peak_statistic(indext, doppler, d_num_doppler_bins, acq_parameters.doppler_max, d_doppler_step);
                }
            d_gnss_synchro->Acq_delay_samples = static_cast<double>(std::fmod(static_cast<float>(indext), acq_parameters.samples_per_code));
            d_gnss_synchro->Acq_doppler_hz = static_cast<double>(doppler);
            d_gnss_synchro->Acq_samplestamp_samples = samp_count;
        }
    else
        {
            for (uint32_t doppler_index = 0; doppler_index < d_num_doppler_bins_step2; doppler_index++)
                {
                    volk_32fc_x2_multiply_32fc(d_fft_if->get_inbuf(), in, d_grid_doppler_wipeoffs_step_two[doppler_index], d_fft_size);

                    // Perform the FFT-based convolution  (parallel time search)
                    // Compute the FFT of the carrier wiped--off incoming signal
                    d_fft_if->execute();

                    // Multiply carrier wiped--off, Fourier transformed incoming signal
                    // with the local FFT'd code reference using SIMD operations with VOLK library
                    volk_32fc_x2_multiply_32fc(d_ifft->get_inbuf(), d_fft_if->get_outbuf(), d_fft_codes, d_fft_size);

                    // compute the inverse FFT
                    d_ifft->execute();

                    size_t offset = (acq_parameters.bit_transition_flag ? effective_fft_size : 0);
                    if (d_num_noncoherent_integrations_counter == 1)
                        {
                            volk_32fc_magnitude_squared_32f(d_magnitude_grid[doppler_index], d_ifft->get_outbuf() + offset, effective_fft_size);
                        }
                    else
                        {
                            volk_32fc_magnitude_squared_32f(d_tmp_buffer, d_ifft->get_outbuf() + offset, effective_fft_size);
                            volk_32f_x2_add_32f(d_magnitude_grid[doppler_index], d_magnitude_grid[doppler_index], d_tmp_buffer, effective_fft_size);
                        }
                    // Record results to file if required
                    if (acq_parameters.dump and d_channel == d_dump_channel)
                        {
                            memcpy(narrow_grid_.colptr(doppler_index), d_magnitude_grid[doppler_index], sizeof(float) * effective_fft_size);
                        }
                }
            // Compute the test statistic
            if (d_use_CFAR_algorithm_flag)
                {
                    d_test_statistics = max_to_input_power_statistic(indext, doppler, d_input_power, d_num_doppler_bins_step2, static_cast<int32_t>(d_doppler_center_step_two - (static_cast<float>(d_num_doppler_bins_step2) / 2.0) * acq_parameters.doppler_step2), acq_parameters.doppler_step2);
                }
            else
                {
                    d_test_statistics = first_vs_second_peak_statistic(indext, doppler, d_num_doppler_bins_step2, static_cast<int32_t>(d_doppler_center_step_two - (static_cast<float>(d_num_doppler_bins_step2) / 2.0) * acq_parameters.doppler_step2), acq_parameters.doppler_step2);
                }
            d_gnss_synchro->Acq_delay_samples = static_cast<double>(std::fmod(static_cast<float>(indext), acq_parameters.samples_per_code));
            d_gnss_synchro->Acq_doppler_hz = static_cast<double>(doppler);
            d_gnss_synchro->Acq_samplestamp_samples = samp_count;
        }

    lk.lock();
    if (!acq_parameters.bit_transition_flag)
        {
            if (d_test_statistics > d_threshold)
                {
                    d_active = false;
                    if (acq_parameters.make_2_steps)
                        {
                            if (d_step_two)
                                {
                                    send_positive_acquisition();
                                    d_step_two = false;
                                    d_state = 0;  // Positive acquisition
                                }
                            else
                                {
                                    d_step_two = true;  // Clear input buffer and make small grid acquisition
                                    d_num_noncoherent_integrations_counter = 0;
                                    d_positive_acq = 0;
                                    d_state = 0;
                                }
                        }
                    else
                        {
                            send_positive_acquisition();
                            d_state = 0;  // Positive acquisition
                        }
                }
            else
                {
                    d_buffer_count = 0;
                    d_state = 1;
                }

            if (d_num_noncoherent_integrations_counter == acq_parameters.max_dwells)
                {
                    if (d_state != 0) send_negative_acquisition();
                    d_state = 0;
                    d_active = false;
                    d_step_two = false;
                }
        }
    else
        {
            d_active = false;
            if (d_test_statistics > d_threshold)
                {
                    if (acq_parameters.make_2_steps)
                        {
                            if (d_step_two)
                                {
                                    send_positive_acquisition();
                                    d_step_two = false;
                                    d_state = 0;  // Positive acquisition
                                }
                            else
                                {
                                    d_step_two = true;  // Clear input buffer and make small grid acquisition
                                    d_num_noncoherent_integrations_counter = 0U;
                                    d_state = 0;
                                }
                        }
                    else
                        {
                            send_positive_acquisition();
                            d_state = 0;  // Positive acquisition
                        }
                }
            else
                {
                    d_state = 0;  // Negative acquisition
                    d_step_two = false;
                    send_negative_acquisition();
                }
        }
    d_worker_active = false;

    if ((d_num_noncoherent_integrations_counter == acq_parameters.max_dwells) or (d_positive_acq == 1))
        {
            // Record results to file if required
            if (acq_parameters.dump and d_channel == d_dump_channel)
                {
                    pcps_acquisition::dump_results(effective_fft_size);
                }
            d_num_noncoherent_integrations_counter = 0U;
            d_positive_acq = 0;
            // Reset grid
            for (uint32_t i = 0; i < d_num_doppler_bins; i++)
                {
                    for (uint32_t k = 0; k < d_fft_size; k++)
                        {
                            d_magnitude_grid[i][k] = 0.0;
                        }
                }
        }
}


int pcps_acquisition::general_work(int noutput_items __attribute__((unused)),
    gr_vector_int& ninput_items, gr_vector_const_void_star& input_items,
    gr_vector_void_star& output_items __attribute__((unused)))
{
    /*
     * By J.Arribas, L.Esteve and M.Molina
     * Acquisition strategy (Kay Borre book + CFAR threshold):
     * 1. Compute the input signal power estimation
     * 2. Doppler serial search loop
     * 3. Perform the FFT-based circular convolution (parallel time search)
     * 4. Record the maximum peak and the associated synchronization parameters
     * 5. Compute the test statistics and compare to the threshold
     * 6. Declare positive or negative acquisition using a message port
     */
    gr::thread::scoped_lock lk(d_setlock);
    if (!d_active or d_worker_active)
        {
            if (!acq_parameters.blocking_on_standby)
                {
                    d_sample_counter += static_cast<uint64_t>(ninput_items[0]);
                    consume_each(ninput_items[0]);
                }
            if (d_step_two)
                {
                    d_doppler_center_step_two = static_cast<float>(d_gnss_synchro->Acq_doppler_hz);
                    update_grid_doppler_wipeoffs_step2();
                    d_state = 0;
                    d_active = true;
                }
            return 0;
        }

    switch (d_state)
        {
        case 0:
            {
                // Restart acquisition variables
                d_gnss_synchro->Acq_delay_samples = 0.0;
                d_gnss_synchro->Acq_doppler_hz = 0.0;
                d_gnss_synchro->Acq_samplestamp_samples = 0ULL;
                d_mag = 0.0;
                d_input_power = 0.0;
                d_test_statistics = 0.0;
                d_state = 1;
                d_buffer_count = 0U;
                if (!acq_parameters.blocking_on_standby)
                    {
                        d_sample_counter += static_cast<uint64_t>(ninput_items[0]);  // sample counter
                        consume_each(ninput_items[0]);
                    }
                break;
            }
        case 1:
            {
                uint32_t buff_increment;
                if (d_cshort)
                    {
                        const lv_16sc_t* in = reinterpret_cast<const lv_16sc_t*>(input_items[0]);  // Get the input samples pointer
                        if ((ninput_items[0] + d_buffer_count) <= d_consumed_samples)
                            {
                                buff_increment = ninput_items[0];
                            }
                        else
                            {
                                buff_increment = d_consumed_samples - d_buffer_count;
                            }
                        memcpy(&d_data_buffer_sc[d_buffer_count], in, sizeof(lv_16sc_t) * buff_increment);
                    }
                else
                    {
                        const gr_complex* in = reinterpret_cast<const gr_complex*>(input_items[0]);  // Get the input samples pointer
                        if ((ninput_items[0] + d_buffer_count) <= d_consumed_samples)
                            {
                                buff_increment = ninput_items[0];
                            }
                        else
                            {
                                buff_increment = d_consumed_samples - d_buffer_count;
                            }
                        memcpy(&d_data_buffer[d_buffer_count], in, sizeof(gr_complex) * buff_increment);
                    }

                // If buffer will be full in next iteration
                if (d_buffer_count >= d_consumed_samples)
                    {
                        d_state = 2;
                    }
                d_buffer_count += buff_increment;
                d_sample_counter += static_cast<uint64_t>(buff_increment);
                consume_each(buff_increment);
                break;
            }
        case 2:
            {
                // Copy the data to the core and let it know that new data is available
                if (acq_parameters.blocking)
                    {
                        lk.unlock();
                        acquisition_core(d_sample_counter);
                    }
                else
                    {
                        gr::thread::thread d_worker(&pcps_acquisition::acquisition_core, this, d_sample_counter);
                        d_worker_active = true;
                    }
                consume_each(0);
                d_buffer_count = 0U;
                break;
            }
        }
    return 0;
}<|MERGE_RESOLUTION|>--- conflicted
+++ resolved
@@ -261,8 +261,7 @@
     d_gnss_synchro->Flag_valid_symbol_output = false;
     d_gnss_synchro->Flag_valid_pseudorange = false;
     d_gnss_synchro->Flag_valid_word = false;
-
-    d_gnss_synchro->Acq_doppler_step = d_doppler_step;
+    d_gnss_synchro->Acq_doppler_step = 0U;
     d_gnss_synchro->Acq_delay_samples = 0.0;
     d_gnss_synchro->Acq_doppler_hz = 0.0;
     d_gnss_synchro->Acq_samplestamp_samples = 0ULL;
@@ -334,12 +333,8 @@
         {
             d_gnss_synchro->Acq_delay_samples = 0.0;
             d_gnss_synchro->Acq_doppler_hz = 0.0;
-<<<<<<< HEAD
             d_gnss_synchro->Acq_samplestamp_samples = 0ULL;
-=======
-            d_gnss_synchro->Acq_doppler_step = 0;
-            d_gnss_synchro->Acq_samplestamp_samples = 0;
->>>>>>> f5c67d0c
+            d_gnss_synchro->Acq_doppler_step = 0U;
             d_mag = 0.0;
             d_input_power = 0.0;
             d_test_statistics = 0.0;
@@ -731,6 +726,7 @@
             d_gnss_synchro->Acq_delay_samples = static_cast<double>(std::fmod(static_cast<float>(indext), acq_parameters.samples_per_code));
             d_gnss_synchro->Acq_doppler_hz = static_cast<double>(doppler);
             d_gnss_synchro->Acq_samplestamp_samples = samp_count;
+            d_gnss_synchro->Acq_doppler_step = acq_parameters.doppler_step2;
         }
 
     lk.lock();
@@ -871,6 +867,7 @@
                 d_gnss_synchro->Acq_delay_samples = 0.0;
                 d_gnss_synchro->Acq_doppler_hz = 0.0;
                 d_gnss_synchro->Acq_samplestamp_samples = 0ULL;
+                d_gnss_synchro->Acq_doppler_step = 0U;
                 d_mag = 0.0;
                 d_input_power = 0.0;
                 d_test_statistics = 0.0;
