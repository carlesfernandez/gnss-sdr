--- conflicted
+++ resolved
@@ -19,138 +19,135 @@
  * -----------------------------------------------------------------------------
  */
 
-#include "fpga_dynamic_bit_selection.h"
-#include "uio_fpga.h"
-#include <fcntl.h>     // for open, O_RDWR, O_SYNC
-#include <iostream>    // for cout
-#include <sys/mman.h>  // for mmap
-#include <unistd.h>    // for close
-<<<<<<< HEAD
-=======
-
-#if USE_GLOG_AND_GFLAGS
-#include <glog/logging.h>
-#else
-#include <absl/log/log.h>
-#endif
->>>>>>> 9c1754e7
-
-Fpga_dynamic_bit_selection::Fpga_dynamic_bit_selection(bool enable_rx1_band, bool enable_rx2_band)
-    : d_map_base_freq_band_1(nullptr),
-      d_map_base_freq_band_2(nullptr),
-      d_dev_descr_freq_band_1(0),
-      d_dev_descr_freq_band_2(0),
-      d_shift_out_bits_freq_band_1(0),
-      d_shift_out_bits_freq_band_2(0),
-      d_enable_rx1_band(enable_rx1_band),
-      d_enable_rx2_band(enable_rx2_band)
-{
-    if (d_enable_rx1_band)
-        {
-            open_device(&d_map_base_freq_band_1, d_dev_descr_freq_band_1, 0);
-
-            // init bit selection corresponding to frequency band 1
-            d_shift_out_bits_freq_band_1 = shift_out_bits_default;
-            d_map_base_freq_band_1[0] = d_shift_out_bits_freq_band_1;
-        }
-    if (d_enable_rx2_band)
-        {
-            open_device(&d_map_base_freq_band_2, d_dev_descr_freq_band_2, 1);
-
-            // init bit selection corresponding to frequency band 2
-            d_shift_out_bits_freq_band_2 = shift_out_bits_default;
-            d_map_base_freq_band_2[0] = d_shift_out_bits_freq_band_2;
-        }
-    DLOG(INFO) << "Dynamic bit selection FPGA class created";
-}
-
-
-Fpga_dynamic_bit_selection::~Fpga_dynamic_bit_selection()
-{
-    if (d_enable_rx1_band)
-        {
-            close_device(d_map_base_freq_band_1, d_dev_descr_freq_band_1);
-        }
-    if (d_enable_rx2_band)
-        {
-            close_device(d_map_base_freq_band_2, d_dev_descr_freq_band_2);
-        }
-}
-
-
-void Fpga_dynamic_bit_selection::bit_selection()
-{
-    if (d_enable_rx1_band)
-        {
-            bit_selection_per_rf_band(d_map_base_freq_band_1, d_shift_out_bits_freq_band_1);
-        }
-
-    if (d_enable_rx2_band)
-        {
-            bit_selection_per_rf_band(d_map_base_freq_band_2, d_shift_out_bits_freq_band_2);
-        }
-}
-
-
-void Fpga_dynamic_bit_selection::open_device(volatile unsigned **d_map_base, int &d_dev_descr, int freq_band)
-{
-    // find the uio device file corresponding to the dynamic bit selector 0 module.
-    std::string device_name;
-    if (find_uio_dev_file_name(device_name, dyn_bit_sel_device_name, freq_band) < 0)
-        {
-            std::cerr << "Cannot find the FPGA uio device file corresponding to device name " << dyn_bit_sel_device_name << '\n';
-            std::cout << "Cannot find the FPGA uio device file corresponding to device name " << dyn_bit_sel_device_name << '\n';
-            return;
-        }
-    // dynamic bits selection corresponding to frequency band 1
-    if ((d_dev_descr = open(device_name.c_str(), O_RDWR | O_SYNC)) == -1)
-        {
-            LOG(WARNING) << "Cannot open deviceio" << device_name;
-            std::cout << "Cannot open deviceio" << device_name << std::endl;
-        }
-    *d_map_base = reinterpret_cast<volatile unsigned *>(mmap(nullptr, FPGA_PAGE_SIZE,
-        PROT_READ | PROT_WRITE, MAP_SHARED, d_dev_descr, 0));
-
-    if (*d_map_base == reinterpret_cast<void *>(-1))
-        {
-            LOG(WARNING) << "Cannot map the FPGA dynamic bit selection module in frequency band 1 into tracking memory";
-            std::cout << "Could not map dynamic bit selection memory corresponding to frequency band 1.\n";
-        }
-}
-
-
-void Fpga_dynamic_bit_selection::bit_selection_per_rf_band(volatile unsigned *d_map_base, uint32_t shift_out_bits)
-{
-    // estimated signal power
-    uint32_t rx_signal_power = d_map_base[1];
-
-    // dynamic bit selection
-    if (rx_signal_power > Power_Threshold_High)
-        {
-            if (shift_out_bits < shift_out_bit_max)
-                {
-                    shift_out_bits = shift_out_bits + 1;
-                }
-        }
-    else if (rx_signal_power < Power_Threshold_Low)
-        {
-            if (shift_out_bits > shift_out_bits_min)
-                {
-                    shift_out_bits = shift_out_bits - 1;
-                }
-        }
-
-    // update bit selection corresponding to frequency band 1
-    d_map_base[0] = shift_out_bits;
-}
-
-
-void Fpga_dynamic_bit_selection::close_device(volatile unsigned *d_map_base, int &d_dev_descr)
-{
-    auto *aux = const_cast<unsigned *>(d_map_base);
-    if (munmap(static_cast<void *>(aux), FPGA_PAGE_SIZE) == -1)
-        {
-            std::cout << "Failed to unmap memory uio\n";
-        }
-    close(d_dev_descr);
-}+ #include "fpga_dynamic_bit_selection.h"
+ #include "uio_fpga.h"
+ #include <fcntl.h>     // for open, O_RDWR, O_SYNC
+ #include <iostream>    // for cout
+ #include <sys/mman.h>  // for mmap
+ #include <unistd.h>    // for close
+ 
+ #if USE_GLOG_AND_GFLAGS
+ #include <glog/logging.h>
+ #else
+ #include <absl/log/log.h>
+ #endif
+ 
+ Fpga_dynamic_bit_selection::Fpga_dynamic_bit_selection(bool enable_rx1_band, bool enable_rx2_band)
+     : d_map_base_freq_band_1(nullptr),
+       d_map_base_freq_band_2(nullptr),
+       d_dev_descr_freq_band_1(0),
+       d_dev_descr_freq_band_2(0),
+       d_shift_out_bits_freq_band_1(0),
+       d_shift_out_bits_freq_band_2(0),
+       d_enable_rx1_band(enable_rx1_band),
+       d_enable_rx2_band(enable_rx2_band)
+ {
+     if (d_enable_rx1_band)
+         {
+             open_device(&d_map_base_freq_band_1, d_dev_descr_freq_band_1, 0);
+ 
+             // init bit selection corresponding to frequency band 1
+             d_shift_out_bits_freq_band_1 = shift_out_bits_default;
+             d_map_base_freq_band_1[0] = d_shift_out_bits_freq_band_1;
+         }
+     if (d_enable_rx2_band)
+         {
+             open_device(&d_map_base_freq_band_2, d_dev_descr_freq_band_2, 1);
+ 
+             // init bit selection corresponding to frequency band 2
+             d_shift_out_bits_freq_band_2 = shift_out_bits_default;
+             d_map_base_freq_band_2[0] = d_shift_out_bits_freq_band_2;
+         }
+     DLOG(INFO) << "Dynamic bit selection FPGA class created";
+ }
+ 
+ 
+ Fpga_dynamic_bit_selection::~Fpga_dynamic_bit_selection()
+ {
+     if (d_enable_rx1_band)
+         {
+             close_device(d_map_base_freq_band_1, d_dev_descr_freq_band_1);
+         }
+     if (d_enable_rx2_band)
+         {
+             close_device(d_map_base_freq_band_2, d_dev_descr_freq_band_2);
+         }
+ }
+ 
+ 
+ void Fpga_dynamic_bit_selection::bit_selection()
+ {
+     if (d_enable_rx1_band)
+         {
+             bit_selection_per_rf_band(d_map_base_freq_band_1, d_shift_out_bits_freq_band_1);
+         }
+ 
+     if (d_enable_rx2_band)
+         {
+             bit_selection_per_rf_band(d_map_base_freq_band_2, d_shift_out_bits_freq_band_2);
+         }
+ }
+ 
+ 
+ void Fpga_dynamic_bit_selection::open_device(volatile unsigned **d_map_base, int &d_dev_descr, int freq_band)
+ {
+     // find the uio device file corresponding to the dynamic bit selector 0 module.
+     std::string device_name;
+     if (find_uio_dev_file_name(device_name, dyn_bit_sel_device_name, freq_band) < 0)
+         {
+             std::cerr << "Cannot find the FPGA uio device file corresponding to device name " << dyn_bit_sel_device_name << '\n';
+             std::cout << "Cannot find the FPGA uio device file corresponding to device name " << dyn_bit_sel_device_name << '\n';
+             return;
+         }
+     // dynamic bits selection corresponding to frequency band 1
+     if ((d_dev_descr = open(device_name.c_str(), O_RDWR | O_SYNC)) == -1)
+         {
+             LOG(WARNING) << "Cannot open deviceio" << device_name;
+             std::cout << "Cannot open deviceio" << device_name << std::endl;
+         }
+     *d_map_base = reinterpret_cast<volatile unsigned *>(mmap(nullptr, FPGA_PAGE_SIZE,
+         PROT_READ | PROT_WRITE, MAP_SHARED, d_dev_descr, 0));
+ 
+     if (*d_map_base == reinterpret_cast<void *>(-1))
+         {
+             LOG(WARNING) << "Cannot map the FPGA dynamic bit selection module in frequency band 1 into tracking memory";
+             std::cout << "Could not map dynamic bit selection memory corresponding to frequency band 1.\n";
+         }
+ }
+ 
+ 
+ void Fpga_dynamic_bit_selection::bit_selection_per_rf_band(volatile unsigned *d_map_base, uint32_t shift_out_bits)
+ {
+     // estimated signal power
+     uint32_t rx_signal_power = d_map_base[1];
+ 
+     // dynamic bit selection
+     if (rx_signal_power > Power_Threshold_High)
+         {
+             if (shift_out_bits < shift_out_bit_max)
+                 {
+                     shift_out_bits = shift_out_bits + 1;
+                 }
+         }
+     else if (rx_signal_power < Power_Threshold_Low)
+         {
+             if (shift_out_bits > shift_out_bits_min)
+                 {
+                     shift_out_bits = shift_out_bits - 1;
+                 }
+         }
+ 
+     // update bit selection corresponding to frequency band 1
+     d_map_base[0] = shift_out_bits;
+ }
+ 
+ 
+ void Fpga_dynamic_bit_selection::close_device(volatile unsigned *d_map_base, int &d_dev_descr)
+ {
+     auto *aux = const_cast<unsigned *>(d_map_base);
+     if (munmap(static_cast<void *>(aux), FPGA_PAGE_SIZE) == -1)
+         {
+             std::cout << "Failed to unmap memory uio\n";
+         }
+     close(d_dev_descr);
+ }