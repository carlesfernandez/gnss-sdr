--- conflicted
+++ resolved
@@ -1952,11 +1952,7 @@
 {
     if (!data.empty())
         {
-<<<<<<< HEAD
-            for (auto & i : data)
-=======
             for (auto& i : data)
->>>>>>> 6beb9227
                 {
                     const auto tmp_obj = std::make_shared<OSNMA_NavData>(i);
                     this->message_port_pub(pmt::mp("OSNMA_to_PVT"), pmt::make_any(tmp_obj));
