--- conflicted
+++ resolved
@@ -318,16 +318,7 @@
 
     for (uint32_t doppler_index = 0; doppler_index < d_num_doppler_bins; doppler_index++)
         {
-<<<<<<< HEAD
-            for (uint32_t k = 0; k < d_fft_size; k++)
-                {
-                    d_magnitude_grid[doppler_index][k] = 0.0;
-                }
-            int32_t doppler = -static_cast<int32_t>(acq_parameters.doppler_max) + d_doppler_step * doppler_index;
-            update_local_carrier(d_grid_doppler_wipeoffs[doppler_index], d_old_freq + doppler);
-=======
             std::fill(d_magnitude_grid[doppler_index].begin(), d_magnitude_grid[doppler_index].end(), 0.0);
->>>>>>> 27b1baf0
         }
 
     update_grid_doppler_wipeoffs();
@@ -346,13 +337,8 @@
 {
     for (uint32_t doppler_index = 0; doppler_index < d_num_doppler_bins; doppler_index++)
         {
-<<<<<<< HEAD
-            int32_t doppler = -static_cast<int32_t>(acq_parameters.doppler_max) + d_doppler_step * doppler_index;
-            update_local_carrier(d_grid_doppler_wipeoffs[doppler_index], d_old_freq + doppler);
-=======
             int32_t doppler = -static_cast<int32_t>(acq_parameters.doppler_max) + d_doppler_center + d_doppler_step * doppler_index;
-            update_local_carrier(gsl::span<gr_complex>(d_grid_doppler_wipeoffs[doppler_index].data(), d_fft_size), d_doppler_bias + doppler);
->>>>>>> 27b1baf0
+            update_local_carrier(d_grid_doppler_wipeoffs[doppler_index], d_doppler_bias + doppler);
         }
 }
 
