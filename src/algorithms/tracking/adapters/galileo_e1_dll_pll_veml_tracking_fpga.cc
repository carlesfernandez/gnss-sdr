--- conflicted
+++ resolved
@@ -43,13 +43,7 @@
 #include "gnss_sdr_flags.h"
 #include <glog/logging.h>
 #include <volk_gnsssdr/volk_gnsssdr.h>
-<<<<<<< HEAD
-=======
 #include <array>
-#include <cmath>     // for round
-#include <cstring>   // for memcpy
-#include <iostream>  // for operator<<
->>>>>>> 76222945
 
 // the following flags are FPGA-specific and they are using arrange the values of the local code in the way the FPGA
 // expects. This arrangement is done in the initialisation to avoid consuming unnecessary clock cycles during tracking.
@@ -173,9 +167,8 @@
     int32_t vector_length = std::round(fs_in / (GALILEO_E1_CODE_CHIP_RATE_HZ / GALILEO_E1_B_CODE_LENGTH_CHIPS));
     trk_param_fpga.vector_length = vector_length;
     trk_param_fpga.system = 'E';
-<<<<<<< HEAD
-    char sig_[3] = "1B";
-    std::memcpy(trk_param_fpga.signal, sig_, 3);
+    std::array<char, 3> sig_{'1', 'B', '\0'};
+    std::memcpy(trk_param_fpga.signal, sig_.data(), 3);
     trk_param_fpga.cn0_samples = configuration->property(role + ".cn0_samples", trk_param_fpga.cn0_samples);
     trk_param_fpga.cn0_min = configuration->property(role + ".cn0_min", trk_param_fpga.cn0_min);
     trk_param_fpga.max_code_lock_fail = configuration->property(role + ".max_lock_fail", trk_param_fpga.max_code_lock_fail);
@@ -188,15 +181,6 @@
 //            max_lock_fail = FLAGS_max_lock_fail;
 //        }
 //    trk_param_fpga.max_lock_fail = max_lock_fail;
-=======
-    std::array<char, 3> sig_{'1', 'B', '\0'};
-    std::memcpy(trk_param_fpga.signal, sig_.data(), 3);
-    int32_t cn0_samples = configuration->property(role + ".cn0_samples", 20);
-    if (FLAGS_cn0_samples != 20)
-        {
-            cn0_samples = FLAGS_cn0_samples;
-        }
->>>>>>> 76222945
 
 
     // FPGA configuration parameters
