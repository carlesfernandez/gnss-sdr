--- conflicted
+++ resolved
@@ -45,7 +45,6 @@
 
 
 // FPGA register parameters
-<<<<<<< HEAD
 #define PAGE_SIZE 0x10000  // default page size for the multicorrelator memory map
 //#define MAX_PHASE_STEP_RAD 0.999999999534339  // 1 - pow(2,-31);
 #define RESET_ACQUISITION 2                  // command to reset the multicorrelator
@@ -64,51 +63,6 @@
 #define SELECT_ALL_CODE_BITS 0x000FFFFF      // Select a 20 bit word
 #define SHL_CODE_BITS 1024                   // shift left by 10 bits
 
-
-bool fpga_acquisition::init()
-{
-    return true;
-}
-
-
-bool fpga_acquisition::set_local_code(uint32_t PRN)
-{
-    // select the code with the chosen PRN
-    d_PRN = PRN;
-    return true;
-}
-
-
-void fpga_acquisition::write_local_code()
-{
-    fpga_acquisition::fpga_configure_acquisition_local_code(
-        &d_all_fft_codes[d_nsamples_total * (d_PRN - 1)]);
-}
-
-fpga_acquisition::fpga_acquisition(std::string device_name,
-    uint32_t nsamples,
-    uint32_t doppler_max,
-    uint32_t nsamples_total, int64_t fs_in,
-    uint32_t sampled_ms, uint32_t select_queue,
-=======
-#define PAGE_SIZE 0x10000                     // default page size for the multicorrelator memory map
-#define MAX_PHASE_STEP_RAD 0.999999999534339  // 1 - pow(2,-31);
-#define RESET_ACQUISITION 2                   // command to reset the multicorrelator
-#define LAUNCH_ACQUISITION 1                  // command to launch the multicorrelator
-#define TEST_REG_SANITY_CHECK 0x55AA          // value to check the presence of the test register (to detect the hw)
-#define LOCAL_CODE_CLEAR_MEM 0x10000000       // command to clear the internal memory of the multicorrelator
-#define MEM_LOCAL_CODE_WR_ENABLE 0x0C000000   // command to enable the ENA and WR pins of the internal memory of the multicorrelator
-#define POW_2_2 4                             // 2^2 (used for the conversion of floating point numbers to integers)
-#define POW_2_29 536870912                    // 2^29 (used for the conversion of floating point numbers to integers)
-#define SELECT_LSB 0x00FF                     // value to select the least significant byte
-#define SELECT_MSB 0XFF00                     // value to select the most significant byte
-#define SELECT_16_BITS 0xFFFF                 // value to select 16 bits
-#define SHL_8_BITS 256                        // value used to shift a value 8 bits to the left
-#define SELECT_LSBits 0x000003FF              // Select the 10 LSbits out of a 20-bit word
-#define SELECT_MSBbits 0x000FFC00             // Select the 10 MSbits out of a 20-bit word
-#define SELECT_ALL_CODE_BITS 0x000FFFFF       // Select a 20 bit word
-#define SHL_CODE_BITS 1024                    // shift left by 10 bits
-
 #ifndef TEMP_FAILURE_RETRY
 #define TEMP_FAILURE_RETRY(exp)              \
     ({                                       \
@@ -130,7 +84,6 @@
     int64_t fs_in,
     uint32_t sampled_ms __attribute__((unused)),
     uint32_t select_queue,
->>>>>>> b409f1c1
     lv_16sc_t *all_fft_codes,
     uint32_t excludelimit)
 {
@@ -150,19 +103,6 @@
     d_map_base = nullptr;  // driver memory map
     d_all_fft_codes = all_fft_codes;
 
-<<<<<<< HEAD
-    fpga_acquisition::reset_acquisition();
-    fpga_acquisition::open_device();
-    fpga_acquisition::fpga_acquisition_test_register();
-    fpga_acquisition::close_device();
-
-    d_PRN = 0;
-    DLOG(INFO) << "Acquisition FPGA class created";
-    //printf("d_excludelimit = %d\n", d_excludelimit);
-}
-
-void fpga_acquisition::open_device()
-=======
     Fpga_Acquisition::reset_acquisition();
     Fpga_Acquisition::open_device();
     Fpga_Acquisition::fpga_acquisition_test_register();
@@ -170,6 +110,7 @@
 
     d_PRN = 0;
     DLOG(INFO) << "Acquisition FPGA class created";
+    //printf("d_excludelimit = %d\n", d_excludelimit);
 }
 
 
@@ -198,7 +139,6 @@
 
 
 void Fpga_Acquisition::open_device()
->>>>>>> b409f1c1
 {
     // open communication with HW accelerator
     if ((d_fd = open(d_device_name.c_str(), O_RDWR | O_SYNC)) == -1)
@@ -206,7 +146,7 @@
             LOG(WARNING) << "Cannot open deviceio" << d_device_name;
             std::cout << "Acq: cannot open deviceio" << d_device_name << std::endl;
         }
-    d_map_base = reinterpret_cast<volatile uint32_t *>(mmap(NULL, PAGE_SIZE,
+    d_map_base = reinterpret_cast<volatile uint32_t *>(mmap(nullptr, PAGE_SIZE,
         PROT_READ | PROT_WRITE, MAP_SHARED, d_fd, 0));
 
     if (d_map_base == reinterpret_cast<void *>(-1))
@@ -214,13 +154,6 @@
             LOG(WARNING) << "Cannot map the FPGA acquisition module into user memory";
             std::cout << "Acq: cannot map deviceio" << d_device_name << std::endl;
         }
-<<<<<<< HEAD
-}
-
-fpga_acquisition::~fpga_acquisition()
-{
-=======
->>>>>>> b409f1c1
 }
 
 
@@ -230,11 +163,7 @@
 }
 
 
-<<<<<<< HEAD
-void fpga_acquisition::fpga_acquisition_test_register()
-=======
 void Fpga_Acquisition::fpga_acquisition_test_register()
->>>>>>> b409f1c1
 {
     // sanity check : check test register
     uint32_t writeval = TEST_REG_SANITY_CHECK;
@@ -245,10 +174,6 @@
     // read value from test register
     readval = d_map_base[15];
 
-<<<<<<< HEAD
-
-=======
->>>>>>> b409f1c1
     if (writeval != readval)
         {
             LOG(WARNING) << "Acquisition test register sanity check failed";
@@ -285,15 +210,11 @@
     // enable interrupts
     int32_t reenable = 1;
     int32_t disable_int = 0;
-<<<<<<< HEAD
-    write(d_fd, reinterpret_cast<void *>(&reenable), sizeof(int32_t));
-=======
     ssize_t nbytes = TEMP_FAILURE_RETRY(write(d_fd, reinterpret_cast<void *>(&reenable), sizeof(int32_t)));
     if (nbytes != sizeof(int32_t))
         {
             std::cerr << "Error enabling run in the FPGA." << std::endl;
         }
->>>>>>> b409f1c1
 
     // launch the acquisition process
     d_map_base[8] = LAUNCH_ACQUISITION;  // writing a 1 to reg 8 launches the acquisition process
@@ -308,12 +229,6 @@
             std::cout << "acquisition module Interrupt number " << irq_count << std::endl;
         }
 
-<<<<<<< HEAD
-    write(d_fd, reinterpret_cast<void *>(&disable_int), sizeof(int32_t));
-}
-
-void fpga_acquisition::set_block_exp(uint32_t total_block_exp)
-=======
     nbytes = TEMP_FAILURE_RETRY(write(d_fd, reinterpret_cast<void *>(&disable_int), sizeof(int32_t)));
     if (nbytes != sizeof(int32_t))
         {
@@ -323,48 +238,28 @@
 
 
 void Fpga_Acquisition::set_block_exp(uint32_t total_block_exp)
->>>>>>> b409f1c1
 {
     d_map_base[11] = total_block_exp;
 }
 
-<<<<<<< HEAD
-void fpga_acquisition::set_doppler_sweep(uint32_t num_sweeps, uint32_t doppler_step, int32_t doppler_min)
-=======
-
-void Fpga_Acquisition::set_doppler_sweep(uint32_t num_sweeps)
->>>>>>> b409f1c1
+void Fpga_Acquisition::set_doppler_sweep(uint32_t num_sweeps, uint32_t doppler_step, int32_t doppler_min)
 {
     float phase_step_rad_real;
     float phase_step_rad_int_temp;
     int32_t phase_step_rad_int;
-<<<<<<< HEAD
-    //int32_t doppler = static_cast<int32_t>(-d_doppler_max);
-    int32_t doppler = static_cast<int32_t>(doppler_min);
-=======
-    auto doppler = static_cast<int32_t>(-d_doppler_max);
->>>>>>> b409f1c1
+    auto doppler = static_cast<int32_t>(doppler_min);
     float phase_step_rad = GPS_TWO_PI * (doppler) / static_cast<float>(d_fs_in);
     // The doppler step can never be outside the range -pi to +pi, otherwise there would be aliasing
     // The FPGA expects phase_step_rad between -1 (-pi) to +1 (+pi)
     // The FPGA also expects the phase to be negative since it produces cos(x) -j*sin(x)
     phase_step_rad_real = phase_step_rad / (GPS_TWO_PI / 2);
 
-<<<<<<< HEAD
     //    // avoid saturation of the fixed point representation in the fpga
     //    // (only the positive value can saturate due to the 2's complement representation)
     //    if (phase_step_rad_real >= 1.0)
     //        {
     //            phase_step_rad_real = MAX_PHASE_STEP_RAD;
     //        }
-=======
-    // avoid saturation of the fixed point representation in the fpga
-    // (only the positive value can saturate due to the 2's complement representation)
-    if (phase_step_rad_real >= 1.0)
-        {
-            phase_step_rad_real = MAX_PHASE_STEP_RAD;
-        }
->>>>>>> b409f1c1
     phase_step_rad_int_temp = phase_step_rad_real * POW_2_2;                          // * 2^2
     phase_step_rad_int = static_cast<int32_t>(phase_step_rad_int_temp * (POW_2_29));  // * 2^29 (in total it makes x2^31 in two steps to avoid the warnings
     d_map_base[3] = phase_step_rad_int;
@@ -374,74 +269,57 @@
     doppler = static_cast<int32_t>(doppler_step);
     phase_step_rad = GPS_TWO_PI * (doppler) / static_cast<float>(d_fs_in);
     phase_step_rad_real = phase_step_rad / (GPS_TWO_PI / 2);
-<<<<<<< HEAD
     //    if (phase_step_rad_real >= 1.0)
     //        {
     //            phase_step_rad_real = MAX_PHASE_STEP_RAD;
     //        }
-=======
-    if (phase_step_rad_real >= 1.0)
-        {
-            phase_step_rad_real = MAX_PHASE_STEP_RAD;
-        }
->>>>>>> b409f1c1
     phase_step_rad_int_temp = phase_step_rad_real * POW_2_2;                          // * 2^2
     phase_step_rad_int = static_cast<int32_t>(phase_step_rad_int_temp * (POW_2_29));  // * 2^29 (in total it makes x2^31 in two steps to avoid the warnings
     d_map_base[4] = phase_step_rad_int;
     d_map_base[5] = num_sweeps;
 }
 
-<<<<<<< HEAD
-void fpga_acquisition::configure_acquisition()
-{
-    fpga_acquisition::open_device();
-=======
 
 void Fpga_Acquisition::configure_acquisition()
 {
     Fpga_Acquisition::open_device();
->>>>>>> b409f1c1
 
     d_map_base[0] = d_select_queue;
     d_map_base[1] = d_vector_length;
     d_map_base[2] = d_nsamples;
     d_map_base[7] = static_cast<int32_t>(log2(static_cast<float>(d_vector_length)));  // log2 FFTlength
     d_map_base[12] = d_excludelimit;
-<<<<<<< HEAD
-}
-
-
-void fpga_acquisition::read_acquisition_results(uint32_t *max_index,
-=======
-}
-
-
-void Fpga_Acquisition::set_phase_step(uint32_t doppler_index)
-{
-    float phase_step_rad_real;
-    float phase_step_rad_int_temp;
-    int32_t phase_step_rad_int;
-    int32_t doppler = -static_cast<int32_t>(d_doppler_max) + d_doppler_step * doppler_index;
-    float phase_step_rad = GPS_TWO_PI * (doppler) / static_cast<float>(d_fs_in);
-    // The doppler step can never be outside the range -pi to +pi, otherwise there would be aliasing
-    // The FPGA expects phase_step_rad between -1 (-pi) to +1 (+pi)
-    // The FPGA also expects the phase to be negative since it produces cos(x) -j*sin(x)
-    // while the gnss-sdr software (volk_gnsssdr_s32f_sincos_32fc) generates cos(x) + j*sin(x)
-    phase_step_rad_real = phase_step_rad / (GPS_TWO_PI / 2);
-    // avoid saturation of the fixed point representation in the fpga
-    // (only the positive value can saturate due to the 2's complement representation)
-    if (phase_step_rad_real >= 1.0)
-        {
-            phase_step_rad_real = MAX_PHASE_STEP_RAD;
-        }
-    phase_step_rad_int_temp = phase_step_rad_real * POW_2_2;                          // * 2^2
-    phase_step_rad_int = static_cast<int32_t>(phase_step_rad_int_temp * (POW_2_29));  // * 2^29 (in total it makes x2^31 in two steps to avoid the warnings
-    d_map_base[3] = phase_step_rad_int;
-}
-
+}
+
+
+//<<<<<<< HEAD
+//void fpga_acquisition::read_acquisition_results(uint32_t *max_index,
+//=======
+//void Fpga_Acquisition::set_phase_step(uint32_t doppler_index)
+//{
+//    float phase_step_rad_real;
+//    float phase_step_rad_int_temp;
+//    int32_t phase_step_rad_int;
+//    int32_t doppler = -static_cast<int32_t>(d_doppler_max) + d_doppler_step * doppler_index;
+//    float phase_step_rad = GPS_TWO_PI * (doppler) / static_cast<float>(d_fs_in);
+//    // The doppler step can never be outside the range -pi to +pi, otherwise there would be aliasing
+//    // The FPGA expects phase_step_rad between -1 (-pi) to +1 (+pi)
+//    // The FPGA also expects the phase to be negative since it produces cos(x) -j*sin(x)
+//    // while the gnss-sdr software (volk_gnsssdr_s32f_sincos_32fc) generates cos(x) + j*sin(x)
+//    phase_step_rad_real = phase_step_rad / (GPS_TWO_PI / 2);
+//    // avoid saturation of the fixed point representation in the fpga
+//    // (only the positive value can saturate due to the 2's complement representation)
+//    if (phase_step_rad_real >= 1.0)
+//        {
+//            phase_step_rad_real = MAX_PHASE_STEP_RAD;
+//        }
+//    phase_step_rad_int_temp = phase_step_rad_real * POW_2_2;                          // * 2^2
+//    phase_step_rad_int = static_cast<int32_t>(phase_step_rad_int_temp * (POW_2_29));  // * 2^29 (in total it makes x2^31 in two steps to avoid the warnings
+//    d_map_base[3] = phase_step_rad_int;
+//}
+//>>>>>>> b409f1c15efdd3c80fde680f4b5b966a1c18467b
 
 void Fpga_Acquisition::read_acquisition_results(uint32_t *max_index,
->>>>>>> b409f1c1
     float *firstpeak, float *secondpeak, uint64_t *initial_sample, float *power_sum, uint32_t *doppler_index, uint32_t *total_blk_exp)
 {
     uint64_t initial_sample_tmp = 0;
@@ -477,11 +355,7 @@
 
     readval = d_map_base[15];  // read dummy
 
-<<<<<<< HEAD
-    fpga_acquisition::close_device();
-=======
     Fpga_Acquisition::close_device();
->>>>>>> b409f1c1
 }
 
 
@@ -499,7 +373,7 @@
 
 void Fpga_Acquisition::close_device()
 {
-    uint32_t *aux = const_cast<uint32_t *>(d_map_base);
+    auto *aux = const_cast<uint32_t *>(d_map_base);
     if (munmap(static_cast<void *>(aux), PAGE_SIZE) == -1)
         {
             std::cout << "Failed to unmap memory uio" << std::endl;
@@ -510,24 +384,14 @@
 
 void Fpga_Acquisition::reset_acquisition(void)
 {
-<<<<<<< HEAD
-    fpga_acquisition::open_device();
-    d_map_base[8] = RESET_ACQUISITION;  // writing a 2 to d_map_base[8] resets the multicorrelator
-    fpga_acquisition::close_device();
-=======
     Fpga_Acquisition::open_device();
     d_map_base[8] = RESET_ACQUISITION;  // writing a 2 to d_map_base[8] resets the multicorrelator
     Fpga_Acquisition::close_device();
->>>>>>> b409f1c1
 }
 
 
 // this function is only used for the unit tests
-<<<<<<< HEAD
-void fpga_acquisition::read_fpga_total_scale_factor(uint32_t *total_scale_factor, uint32_t *fw_scale_factor)
-=======
 void Fpga_Acquisition::read_fpga_total_scale_factor(uint32_t *total_scale_factor, uint32_t *fw_scale_factor)
->>>>>>> b409f1c1
 {
     uint32_t readval = 0;
     readval = d_map_base[8];
@@ -537,11 +401,7 @@
     *fw_scale_factor = 0;
 }
 
-<<<<<<< HEAD
-void fpga_acquisition::read_result_valid(uint32_t *result_valid)
-=======
 void Fpga_Acquisition::read_result_valid(uint32_t *result_valid)
->>>>>>> b409f1c1
 {
     uint32_t readval = 0;
     readval = d_map_base[0];
