% -------------------------------------------------------------------------
%
% Copyright (C) 2010-2018  (see AUTHORS file for a list of contributors)
%
% GNSS-SDR is a software defined Global Navigation
%           Satellite Systems receiver
%
% This file is part of GNSS-SDR.
% 
% GNSS-SDR is free software: you can redistribute it and/or modify
% it under the terms of the GNU General Public License as published by
% the Free Software Foundation, either version 3 of the License, or
% at your option) any later version.
% 
% GNSS-SDR is distributed in the hope that it will be useful,
% but WITHOUT ANY WARRANTY; without even the implied warranty of
% MERCHANTABILITY or FITNESS FOR A PARTICULAR PURPOSE.  See the
% GNU General Public License for more details.
%
% You should have received a copy of the GNU General Public License
% along with GNSS-SDR. If not, see <https://www.gnu.org/licenses/>.
%
% -------------------------------------------------------------------------
%

% Read observables dump

%clear all;
clearvars;
close all;
addpath('./libs');
<<<<<<< HEAD
samplingFreq       = 10000000;     %[Hz]
channels=18;
=======
samplingFreq       = 25000000;     %[Hz]
channels=10;
>>>>>>> 361a5d47
path='/home/dmiralles/Documents/gnss-sdr/';
observables_log_path=[path 'observables.dat'];
GNSS_observables= read_hybrid_observables_dump(channels,observables_log_path);

%%
%optional:
%search all channels having good satellite simultaneously
min_idx=1;
for n=1:1:channels
    idx=find(GNSS_observables.valid(n,:)>0,1,'first');
    if min_idx<idx
        min_idx=idx
    end
end

min_idx=min_idx;
%plot observables from that index
figure;
plot(GNSS_observables.RX_time(1,min_idx+1:end),GNSS_observables.Pseudorange_m(:,min_idx+1:end)');
title('Pseudoranges [m]')
xlabel('TOW [s]')
ylabel('[m]');

figure;
plot(GNSS_observables.RX_time(1,min_idx+1:end),GNSS_observables.Carrier_phase_hz(:,min_idx+1:end)');
title('Accumulated carrier phase')
xlabel('TOW [s]')
ylabel('[cycles]');

figure;
plot(GNSS_observables.RX_time(1,min_idx+1:end),GNSS_observables.Carrier_Doppler_hz(:,min_idx+1:end)');
title('Doppler frequency')
xlabel('TOW [s]')
ylabel('[Hz]');

%
% %read true obs from simulator (optional)
% GPS_STARTOFFSET_s = 68.802e-3;
%
% true_observables_log_path='/home/javier/git/gnss-sdr/build/obs_out.bin';
% GNSS_true_observables= read_true_sim_observables_dump(true_observables_log_path);
%
% %correct the clock error using true values (it is not possible for a receiver to correct
% %the receiver clock offset error at the observables level because it is required the
% %decoding of the ephemeris data and solve the PVT equations)
%
% SPEED_OF_LIGHT_M_S = 299792458.0;
%
% %find the reference satellite
% [~,ref_sat_ch]=min(GNSS_observables.Pseudorange_m(:,min_idx+1));
% shift_time_s=GNSS_true_observables.Pseudorange_m(ref_sat_ch,:)/SPEED_OF_LIGHT_M_S-GPS_STARTOFFSET_s;
%
%
% %Compute deltas if required and interpolate to measurement time
% delta_true_psudorange_m=GNSS_true_observables.Pseudorange_m(1,:)-GNSS_true_observables.Pseudorange_m(2,:);
% delta_true_interp_psudorange_m=interp1(GNSS_true_observables.RX_time(1,:)-shift_time_s, ...
%     delta_true_psudorange_m,GNSS_observables.RX_time(1,min_idx+1:end),'lineal','extrap');
% true_interp_acc_carrier_phase_ch1_hz=interp1(GNSS_true_observables.RX_time(1,:)-shift_time_s, ...
%     GNSS_true_observables.Carrier_phase_hz(1,:),GNSS_observables.RX_time(1,min_idx+1:end),'lineal','extrap');
% true_interp_acc_carrier_phase_ch2_hz=interp1(GNSS_true_observables.RX_time(1,:)-shift_time_s, ...
%     GNSS_true_observables.Carrier_phase_hz(2,:),GNSS_observables.RX_time(2,min_idx+1:end),'lineal','extrap');
%
% %Compute measurement errors
%
% delta_measured_psudorange_m=GNSS_observables.Pseudorange_m(1,min_idx+1:end)-GNSS_observables.Pseudorange_m(2,min_idx+1:end);
% psudorange_error_m=delta_measured_psudorange_m-delta_true_interp_psudorange_m;
% psudorange_rms_m=sqrt(sum(psudorange_error_m.^2)/length(psudorange_error_m))
%
% acc_carrier_error_ch1_hz=GNSS_observables.Carrier_phase_hz(1,min_idx+1:end)-true_interp_acc_carrier_phase_ch1_hz...
%     -GNSS_observables.Carrier_phase_hz(1,min_idx+1)+true_interp_acc_carrier_phase_ch1_hz(1);
%
% acc_phase_rms_ch1_hz=sqrt(sum(acc_carrier_error_ch1_hz.^2)/length(acc_carrier_error_ch1_hz))
%
% acc_carrier_error_ch2_hz=GNSS_observables.Carrier_phase_hz(2,min_idx+1:end)-true_interp_acc_carrier_phase_ch2_hz...
%     -GNSS_observables.Carrier_phase_hz(2,min_idx+1)+true_interp_acc_carrier_phase_ch2_hz(1);
% acc_phase_rms_ch2_hz=sqrt(sum(acc_carrier_error_ch2_hz.^2)/length(acc_carrier_error_ch2_hz))
%
%
% %plot results
% figure;
% plot(GNSS_true_observables.RX_time(1,:),delta_true_psudorange_m,'g');
% hold on;
% plot(GNSS_observables.RX_time(1,min_idx+1:end),delta_measured_psudorange_m,'b');
% title('TRUE vs. measured Pseudoranges [m]')
% xlabel('TOW [s]')
% ylabel('[m]');
%
% figure;
% plot(GNSS_observables.RX_time(1,min_idx+1:end),psudorange_error_m)
% title('Pseudoranges error [m]')
% xlabel('TOW [s]')
% ylabel('[m]');
%
% figure;
% plot(GNSS_observables.RX_time(1,min_idx+1:end),acc_carrier_error_ch1_hz)
% title('Accumulated carrier phase error CH1 [hz]')
% xlabel('TOW [s]')
% ylabel('[hz]');
%
% figure;
% plot(GNSS_observables.RX_time(1,min_idx+1:end),acc_carrier_error_ch2_hz)
% title('Accumulated carrier phase error CH2 [hz]')
% xlabel('TOW [s]')
% ylabel('[hz]');
%
%
%
%<|MERGE_RESOLUTION|>--- conflicted
+++ resolved
@@ -29,13 +29,8 @@
 clearvars;
 close all;
 addpath('./libs');
-<<<<<<< HEAD
-samplingFreq       = 10000000;     %[Hz]
-channels=18;
-=======
 samplingFreq       = 25000000;     %[Hz]
 channels=10;
->>>>>>> 361a5d47
 path='/home/dmiralles/Documents/gnss-sdr/';
 observables_log_path=[path 'observables.dat'];
 GNSS_observables= read_hybrid_observables_dump(channels,observables_log_path);
