--- conflicted
+++ resolved
@@ -1,22 +1,18 @@
 # SPDX-License-Identifier: GPL-3.0-or-later
 # SPDX-FileCopyrightText: 2023 Carles Fernandez-Prades <carles.fernandez@cttc.es>
 
-name: Run volk_gnsssdr tests
+name: Run gnss-sdr in non-x86 archs
 
 on:
   push:
-    paths:
-      - "src/algorithms/libs/volk_gnsssdr_module/volk_gnsssdr/**"
-      - "CMakeLists.txt"
-  pull_request:
-    paths:
-      - "src/algorithms/libs/volk_gnsssdr_module/volk_gnsssdr/**"
-      - "CMakeLists.txt"
+    branches:
+      - "**-archs"
+      - main
   workflow_dispatch:
 
 jobs:
-  build-ubuntu-non-x86:
-    runs-on: ubuntu-22.04
+  gnss-sdr-non-x86:
+    runs-on: ubuntu-latest
     name: ${{ matrix.distro }} ${{ matrix.arch }} ${{ matrix.compiler.name }}
 
     # Run steps on a matrix of archs.
@@ -33,23 +29,22 @@
           - arch: armv7
             distro: ubuntu22.04
             compiler: { name: g++-12, cc: gcc-12, cxx: g++-12 }
-          - arch: s390x
-            distro: ubuntu22.04
-            compiler: { name: g++-12, cc: gcc-12, cxx: g++-12 }
           - arch: riscv64
             distro: ubuntu22.04
             compiler: { name: g++-12, cc: gcc-12, cxx: g++-12 }
+          # - arch: ppc64le
+          #   distro: ubuntu22.04
+          #   compiler: { name: g++-12, cc: gcc-12, cxx: g++-12 }
+          # - arch: s390x
+          #   distro: ubuntu22.04
+          #   compiler: { name: g++-12, cc: gcc-12, cxx: g++-12 }
 
     steps:
       - uses: actions/checkout@v4
-<<<<<<< HEAD
       - uses: uraimo/run-on-arch-action@v2.7.1
-=======
-      - uses: uraimo/run-on-arch-action@v2
->>>>>>> 9c1754e7
-        name: Build in non-x86 container
-        # continue-on-error: ${{ contains(fromJson('["ppc64le", "s390x"]'), matrix.arch) }}
-        id: build
+        name: Test in non-x86 container
+        continue-on-error: ${{ contains(fromJson('["ppc64le", "s390x"]'), matrix.arch) }}
+        id: test
         with:
           arch: ${{ matrix.arch }}
           distro: ${{ matrix.distro }}
@@ -57,62 +52,28 @@
           setup: |
             mkdir -p "${PWD}/testing"
           dockerRunArgs: |
-            --volume "${PWD}:/volk_gnsssdr"
+            --volume "${PWD}:/gnss-sdr"
           env: |
             CC: ${{ matrix.compiler.cc }}
             CXX: ${{ matrix.compiler.cxx }}
           shell: /bin/sh
           install: |
             apt update
-            apt install -y git cmake python3-mako liborc-dev ${{ matrix.compiler.name }}
+            apt install -y ${{ matrix.compiler.name }} git ninja-build cmake \
+            libboost-dev libboost-date-time-dev libboost-system-dev libboost-filesystem-dev \
+            libboost-thread-dev libboost-chrono-dev libboost-serialization-dev \
+            liblog4cpp5-dev gnuradio-dev gr-osmosdr libpugixml-dev libpcap-dev libblas-dev \
+            liblapack-dev libarmadillo-dev libgflags-dev libgoogle-glog-dev \
+            libgnutls-openssl-dev libmatio-dev googletest protobuf-compiler libprotobuf-dev \
+            python3-mako liborc-0.4-dev
           run: |
-            git config --global --add safe.directory /volk_gnsssdr
-            cd /volk_gnsssdr
+            git config --global --add safe.directory /gnss-sdr
+            cd /gnss-sdr
             cd testing
-            cmake ../src/algorithms/libs/volk_gnsssdr_module/volk_gnsssdr/
-            make
-            ./apps/volk_gnsssdr-config-info --alignment
-            ./apps/volk_gnsssdr-config-info --avail-machines
-            ./apps/volk_gnsssdr-config-info --all-machines
-            ./apps/volk_gnsssdr-config-info --malloc
-            ./apps/volk_gnsssdr-config-info --cc
-            ctest -V
-
-
-  RISCV64-RVV-tests:
-    runs-on: ubuntu-24.04
-    name: RISCV64 RVV tests
-    steps:
-    - uses: actions/checkout@v4
-    - name: Install packages
-      run: |
-        sudo apt update
-        sudo apt install -y python3-mako cmake qemu-user-static g++-14-riscv64-linux-gnu clang-18
-    - name: Test RVV with gcc-14 VLEN=128
-      run: |
-        mkdir -p gcc14_VLEN_128; cd gcc14_VLEN_128
-        CXX=riscv64-linux-gnu-g++-14 CC=riscv64-linux-gnu-gcc-14 VLEN=128 cmake -DCMAKE_TOOLCHAIN_FILE=../src/algorithms/libs/volk_gnsssdr_module/volk_gnsssdr/cmake/Toolchains/rv64gcv-linux-gnu.cmake ../src/algorithms/libs/volk_gnsssdr_module/volk_gnsssdr/
-        make -j$(nproc)
-        ARGS=-V make test
-        cd ..; rm -rf gcc14_VLEN_128
-    - name: Test RVV with gcc-14 VLEN=256
-      run: |
-        mkdir -p gcc14_VLEN_256; cd gcc14_VLEN_256
-        CXX=riscv64-linux-gnu-g++-14 CC=riscv64-linux-gnu-gcc-14 VLEN=256 cmake -DCMAKE_TOOLCHAIN_FILE=../src/algorithms/libs/volk_gnsssdr_module/volk_gnsssdr/cmake/Toolchains/rv64gcv-linux-gnu.cmake  -DCMAKE_BUILD_TYPE=Release ../src/algorithms/libs/volk_gnsssdr_module/volk_gnsssdr/
-        make -j$(nproc)
-        ARGS=-V make test
-        cd ..; rm -rf gcc14_VLEN_256
-    - name: Test RVV with clang-18 VLEN=512
-      run: |
-        mkdir -p clang18_VLEN_512; cd clang18_VLEN_512
-        CXX=clang++-18 CC=clang-18 CFLAGS=--target=riscv64-linux-gnu VLEN=512 cmake -DCMAKE_TOOLCHAIN_FILE=../src/algorithms/libs/volk_gnsssdr_module/volk_gnsssdr/cmake/Toolchains/rv64gcv-linux-gnu.cmake ../src/algorithms/libs/volk_gnsssdr_module/volk_gnsssdr/
-        make -j$(nproc)
-        ARGS=-V make test
-        cd ..; rm -rf clang18_VLEN_512
-    - name: Test RVV with clang-18 VLEN=1024
-      run: |
-        mkdir -p clang18_VLEN_1024; cd clang18_VLEN_1024
-        CXX=clang++-18 CC=clang-18 CFLAGS=--target=riscv64-linux-gnu VLEN=1024 cmake -DCMAKE_TOOLCHAIN_FILE=../src/algorithms/libs/volk_gnsssdr_module/volk_gnsssdr/cmake/Toolchains/rv64gcv-linux-gnu.cmake -DCMAKE_BUILD_TYPE=Release ../src/algorithms/libs/volk_gnsssdr_module/volk_gnsssdr/
-        make -j$(nproc)
-        ARGS=-V make test
-        cd ..; rm -rf clang18_VLEN_1024+            mkdir install
+            cmake -DENABLE_SYSTEM_TESTING_EXTRA=ON -DCMAKE_INSTALL_PREFIX=/gnss-sdr/testing/install -DENABLE_INSTALL_TESTS=ON ..
+            echo "Build with $(nproc) thread(s)"
+            make -j$(nproc)
+            make install
+            cd install/bin
+            ./position_test