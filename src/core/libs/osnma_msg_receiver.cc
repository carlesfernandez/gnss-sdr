--- conflicted
+++ resolved
@@ -127,27 +127,7 @@
                     std::string nav_data = std::get<1>(*inav_data);
                     uint32_t TOW = std::get<2>(*inav_data);
 
-<<<<<<< HEAD
                     d_nav_data_manager->add_navigation_data(nav_data,PRNa,TOW);
-=======
-                    // iono data => 549 bits, utc data, 141 bits.
-                    if (nav_data.size() == 549)
-                        {
-                            // LOG(INFO) << "Galileo OSNMA: received ADKD=0/12 OSNMA_NavData, PRN_d (" << PRNa << ") "
-                            //           << "TOW_sf=" << TOW;
-                            d_satellite_nav_data[PRNa][TOW].set_ephemeris_iono_data(nav_data);
-                        }
-                    else if (nav_data.size() == 141)
-                        {
-                            // LOG(INFO) << "Galileo OSNMA: received ADKD=4 OSNMA_NavData, PRN_d (" << PRNa << ") "
-                            //           << "TOW_sf=" << TOW;
-                            d_satellite_nav_data[PRNa][TOW].set_utc_data(nav_data);
-                        }
-                    else
-                        {
-                            LOG(WARNING) << "Galileo OSNMA: osnma_msg_receiver incorrect navData parsing!";
-                        }
->>>>>>> 8a208d57
                 }
             else
                 {
@@ -622,15 +602,10 @@
             index = index + 4;
         }
 
-<<<<<<< HEAD
     d_osnma_data.d_nav_data.TOW_sf0 = osnma_msg->TOW_sf0;
-=======
-    // update the structure with newly coming OSNMA_NavData
-    d_osnma_data.d_nav_data.init(osnma_msg);
->>>>>>> 8a208d57
 
     if (d_kroot_verified || d_tesla_key_verified || d_osnma_data.d_dsm_kroot_message.ts != 0 /*mack parser needs to know the tag size, otherwise cannot parse mack messages*/)  // C: 4 ts <  ts < 10
-        {                                                                                                                                                                       // TODO - correct? with this, MACK would not be processed unless a Kroot is available -- no, if TK available MACK sould go on, this has to change in future
+        {// TODO - correct? with this, MACK would not be processed unless a Kroot is available -- no, if TK available MACK sould go on, this has to change in future
             read_mack_header();
             d_osnma_data.d_mack_message.PRNa = osnma_msg->PRN;  // FIXME this is ugly.
             d_osnma_data.d_mack_message.TOW = osnma_msg->TOW_sf0;
@@ -663,7 +638,7 @@
         }
     if (lt_bits == 0)
         {
-            return;  // C: TODO if Tag length is 0, what is the action? no verification possible of OSNMA_NavData for sure.
+            return;  // C: TODO if Tag length is 0, what is the action? no verification possible of NavData for sure.
         }
     uint16_t macseq = 0;
     uint8_t cop = 0;
@@ -1268,46 +1243,9 @@
     m.push_back(two_bits_nmas);
 
     // Add applicable NavData bits to message
-<<<<<<< HEAD
     std::string applicable_nav_data = d_nav_data_manager->get_navigation_data(tag);
     std::vector<uint8_t> applicable_nav_data_bytes = d_helper->bytes(applicable_nav_data);
     tag.nav_data = applicable_nav_data; // update tag with applicable data
-=======
-    std::string applicable_nav_data;
-    std::vector<uint8_t> applicable_nav_data_bytes;
-    if (tag.ADKD == 0 || tag.ADKD == 12)  // note: for ADKD=12 still the same logic applies. Only the Key selection is shifted 10 Subframes into the future.
-        {
-            const auto it = d_satellite_nav_data.find(tag.PRN_d);
-            if (it != d_satellite_nav_data.cend())
-                {
-                    const auto it2 = it->second.find(tag.TOW - 30);
-                    if (it2 != it->second.cend())
-                        {
-                            applicable_nav_data = it2->second.get_ephemeris_iono_data();
-                        }
-                }
-            // LOG(INFO) << "|---> Galileo OSNMA :: applicable NavData (PRN_d="<< static_cast<int>(tag.PRN_d) << ", TOW=" << tag.TOW - 30 <<"): 0b" << applicable_nav_data;
-        }
-    else if (tag.ADKD == 4)
-        {
-            const auto it = d_satellite_nav_data.find(tag.PRN_d);
-            if (it != d_satellite_nav_data.cend())
-                {
-                    const auto it2 = it->second.find(tag.TOW - 30);
-                    if (it2 != it->second.cend())
-                        {
-                            applicable_nav_data = it2->second.get_utc_data();
-                        }
-                }
-            // LOG(INFO) << "|---> Galileo OSNMA :: applicable OSNMA_NavData (PRN_d="<< static_cast<int>(tag.PRN_d)  << ", TOW=" << tag.TOW - 30 <<"): 0b" << applicable_nav_data;
-        }
-    else
-        {
-            LOG(WARNING) << "Galileo OSNMA: Tag verification :: unknown ADKD";
-        }
-    // convert std::string to vector<uint8_t>
-    applicable_nav_data_bytes = d_helper->bytes(applicable_nav_data);
->>>>>>> 8a208d57
 
     // Convert and add OSNMA_NavData bytes into the message, taking care of that NMAS has only 2 bits
     for (uint8_t byte : applicable_nav_data_bytes)
@@ -1337,34 +1275,6 @@
         }
     return m;
 }
-
-
-<<<<<<< HEAD
-//void osnma_msg_receiver::add_satellite_data(uint32_t SV_ID, uint32_t TOW, const NavData& data)
-//{
-//    // control size of container
-//    while (d_satellite_nav_data[SV_ID].size() >= 25)
-//        {
-//            d_satellite_nav_data[SV_ID].erase(d_satellite_nav_data[SV_ID].begin());
-//        }
-//    // d_osnma_data[TOW] = crypto; // crypto
-//    d_satellite_nav_data[SV_ID][TOW] = data;  // nav
-//    // std::cout << "Galileo OSNMA: added element, size is " << d_satellite_nav_data[SV_ID].size() << std::endl;
-//}
-=======
-void osnma_msg_receiver::add_satellite_data(uint32_t SV_ID, uint32_t TOW, const OSNMA_NavData& data)
-{
-    // control size of container
-    while (d_satellite_nav_data[SV_ID].size() >= 25)
-        {
-            d_satellite_nav_data[SV_ID].erase(d_satellite_nav_data[SV_ID].begin());
-        }
-    // d_osnma_data[TOW] = crypto; // crypto
-    d_satellite_nav_data[SV_ID][TOW] = data;  // nav
-    // std::cout << "Galileo OSNMA: added element, size is " << d_satellite_nav_data[SV_ID].size() << std::endl;
-}
->>>>>>> 8a208d57
-
 
 void osnma_msg_receiver::display_data()
 {
