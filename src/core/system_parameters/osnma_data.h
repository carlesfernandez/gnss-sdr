--- conflicted
+++ resolved
@@ -122,10 +122,7 @@
     std::vector<MACK_tag_and_info> tag_and_info;
     std::vector<uint8_t> key;
     uint32_t TOW; // TODO duplicated variable
-<<<<<<< HEAD
     uint32_t PRNa;
-=======
->>>>>>> a57d285e
 };
 
 class NavData
@@ -162,8 +159,6 @@
     DSM_KROOT_message d_dsm_kroot_message;
     MACK_message d_mack_message;
     NavData d_nav_data;
-<<<<<<< HEAD
-
 };
 
 class Tag
@@ -200,50 +195,6 @@
     uint8_t PRN_d;
     uint8_t ADKD;
     uint8_t cop;
-=======
-
-};
-
-class Tag
-{
-public:
-    enum e_verification_status{
-        SUCCESS,
-        FAIL,
-        UNVERIFIED};
-    Tag(const MACK_tag_and_info& MTI, uint32_t TOW, uint32_t PRNa)
-        :   tag_id(id_counter++),
-          received_tag(MTI.tag),
-          computed_tag(0),
-          PRN_d(MTI.tag_info.PRN_d),
-          ADKD(MTI.tag_info.ADKD),
-          cop(MTI.tag_info.cop),
-          TOW(TOW),
-          PRNa(PRNa),
-          status(UNVERIFIED)
-    {
-    }
-
-    const uint32_t tag_id;
-    uint32_t TOW;
-    uint32_t PRNa;
-    std::vector<uint8_t> build_message();
-    e_verification_status status;
-
-private:
-    uint32_t static id_counter;
-    uint64_t received_tag;
-    uint64_t computed_tag;
-
-
-    uint8_t PRN_d;
-    uint8_t ADKD;
-    uint8_t cop;
-
-
-
-;
->>>>>>> a57d285e
 };
 /** \} */
 /** \} */
