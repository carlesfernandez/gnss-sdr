--- conflicted
+++ resolved
@@ -47,7 +47,8 @@
 #include "lock_detectors.h"
 #include "GPS_L1_CA.h"
 #include "control_message_factory.h"
-#include <volk/volk.h> // volk_alignment
+#include <volk/volk.h> //volk_alignement
+// includes
 #include <cuda_profiler_api.h>
 
 
@@ -115,53 +116,20 @@
     //--- DLL variables --------------------------------------------------------
     d_early_late_spc_chips = early_late_space_chips; // Define early-late offset (in chips)
 
-<<<<<<< HEAD
-    // Initialization of local code replica
-    // Get space for a vector with the C/A code replica sampled 1x/chip
-    //d_ca_code = static_cast<gr_complex*>(volk_malloc((GPS_L1_CA_CODE_LENGTH_CHIPS + 2) * sizeof(gr_complex), volk_get_alignment()));
-    d_ca_code = static_cast<gr_complex*>(volk_malloc((GPS_L1_CA_CODE_LENGTH_CHIPS) * sizeof(gr_complex), volk_get_alignment()));
-
-    multicorrelator_gpu = new cuda_multicorrelator();
-    int N_CORRELATORS = 3;
-    //local code resampler on CPU (old)
-    //multicorrelator_gpu->init_cuda(0, NULL, 2 * d_vector_length , 2 * d_vector_length , N_CORRELATORS);
-
-    //local code resampler on GPU (new)
-    multicorrelator_gpu->init_cuda_integrated_resampler(0, NULL, 2 * d_vector_length , GPS_L1_CA_CODE_LENGTH_CHIPS , N_CORRELATORS);
-
-    // Get space for the resampled early / prompt / late local replicas
-    cudaHostAlloc((void**)&d_local_code_shift_chips, N_CORRELATORS * sizeof(float),  cudaHostAllocMapped );
-
-    //allocate host memory
-    //pinned memory mode - use special function to get OS-pinned memory
-    cudaHostAlloc((void**)&in_gpu, 2 * d_vector_length  * sizeof(gr_complex),  cudaHostAllocMapped );
-
-    //old local codes vector
-    // (cudaHostAlloc((void**)&d_local_codes_gpu, (V_LEN * sizeof(gr_complex))*N_CORRELATORS, cudaHostAllocWriteCombined ));
-
-    //new integrated shifts
-    // (cudaHostAlloc((void**)&d_local_codes_gpu, (2 * d_vector_length * sizeof(gr_complex)), cudaHostAllocWriteCombined ));
-
-    // correlator outputs (scalar)
-    cudaHostAlloc((void**)&d_corr_outs_gpu ,sizeof(gr_complex)*N_CORRELATORS,  cudaHostAllocWriteCombined );
-
-    //map to EPL pointers
-=======
     // Set GPU flags
     cudaSetDeviceFlags(cudaDeviceMapHost);
     //allocate host memory
     //pinned memory mode - use special function to get OS-pinned memory
-    int N_CORRELATORS=3;
+    int N_CORRELATORS = 3;
     // Get space for a vector with the C/A code replica sampled 1x/chip
 	cudaHostAlloc((void**)&d_ca_code, (GPS_L1_CA_CODE_LENGTH_CHIPS* sizeof(gr_complex)), cudaHostAllocMapped || cudaHostAllocWriteCombined);
     // Get space for the resampled early / prompt / late local replicas
 	cudaHostAlloc((void**)&d_local_code_shift_chips, N_CORRELATORS * sizeof(float),  cudaHostAllocMapped || cudaHostAllocWriteCombined);
-	cudaHostAlloc((void**)&in_gpu, 2 * d_vector_length  * sizeof(gr_complex),  cudaHostAllocMapped || cudaHostAllocWriteCombined);
+	cudaHostAlloc((void**)&in_gpu, 2 * d_vector_length  * sizeof(gr_complex), cudaHostAllocMapped || cudaHostAllocWriteCombined);
 	// correlator outputs (scalar)
 	cudaHostAlloc((void**)&d_corr_outs_gpu ,sizeof(gr_complex)*N_CORRELATORS, cudaHostAllocMapped ||  cudaHostAllocWriteCombined );
 
 	//map to EPL pointers
->>>>>>> c8f7e081
     d_Early = &d_corr_outs_gpu[0];
     d_Prompt = &d_corr_outs_gpu[1];
     d_Late = &d_corr_outs_gpu[2];
@@ -169,11 +137,8 @@
     //--- Perform initializations ------------------------------
     multicorrelator_gpu = new cuda_multicorrelator();
     //local code resampler on GPU
-    multicorrelator_gpu->init_cuda_integrated_resampler(2 * d_vector_length,GPS_L1_CA_CODE_LENGTH_CHIPS,3);
-    multicorrelator_gpu->set_input_output_vectors(
-			d_corr_outs_gpu,
-			in_gpu
-			);
+    multicorrelator_gpu->init_cuda_integrated_resampler(2 * d_vector_length, GPS_L1_CA_CODE_LENGTH_CHIPS, 3);
+    multicorrelator_gpu->set_input_output_vectors(d_corr_outs_gpu, in_gpu);
     // define initial code frequency basis of NCO
     d_code_freq_chips = GPS_L1_CA_CODE_RATE_HZ;
     // define residual code phase (in chips)
@@ -273,12 +238,7 @@
     d_local_code_shift_chips[1]=0.0;
     d_local_code_shift_chips[2]=d_early_late_spc_chips;
 
-    multicorrelator_gpu->set_local_code_and_taps(
-    		GPS_L1_CA_CODE_LENGTH_CHIPS,
-    		d_ca_code,
-    		d_local_code_shift_chips,
-			3
-			);
+    multicorrelator_gpu->set_local_code_and_taps(GPS_L1_CA_CODE_LENGTH_CHIPS, d_ca_code, d_local_code_shift_chips, 3);
 
     d_carrier_lock_fail_counter = 0;
     d_rem_code_phase_samples = 0;
@@ -309,27 +269,13 @@
 Gps_L1_Ca_Dll_Pll_Tracking_GPU_cc::~Gps_L1_Ca_Dll_Pll_Tracking_GPU_cc()
 {
     d_dump_file.close();
-
-<<<<<<< HEAD
     cudaFreeHost(in_gpu);
-    cudaFreeHost(d_carr_sign_gpu);
     cudaFreeHost(d_corr_outs_gpu);
     cudaFreeHost(d_local_code_shift_chips);
+    cudaFreeHost(d_ca_code);
 
     multicorrelator_gpu->free_cuda();
     delete(multicorrelator_gpu);
-
-    volk_free(d_ca_code);
-
-=======
-	cudaFreeHost(in_gpu);
-	cudaFreeHost(d_corr_outs_gpu);
-	cudaFreeHost(d_local_code_shift_chips);
-	cudaFreeHost(d_ca_code);
-
-	multicorrelator_gpu->free_cuda();
-	delete(multicorrelator_gpu);
->>>>>>> c8f7e081
     delete[] d_Prompt_buffer;
 }
 
@@ -379,28 +325,10 @@
             float code_phase_step_chips = static_cast<float>(d_code_freq_chips) / static_cast<float>(d_fs_in);
             float rem_code_phase_chips = d_rem_code_phase_samples * (d_code_freq_chips / d_fs_in);
 
-            memcpy(in_gpu,in,sizeof(gr_complex)*d_current_prn_length_samples);
+            memcpy(in_gpu, in, sizeof(gr_complex) * d_current_prn_length_samples);
             cudaProfilerStart();
-            multicorrelator_gpu->Carrier_wipeoff_multicorrelator_resampler_cuda(
-<<<<<<< HEAD
-                    d_corr_outs_gpu,
-                    in,
-                    d_rem_carr_phase_rad,
-                    phase_step_rad,
-                    code_phase_step_chips,
-                    rem_code_phase_chips,
-                    d_current_prn_length_samples,
-                    3);
+            multicorrelator_gpu->Carrier_wipeoff_multicorrelator_resampler_cuda(d_rem_carr_phase_rad, phase_step_rad, code_phase_step_chips, rem_code_phase_chips, d_current_prn_length_samples, 3);
             cudaProfilerStop();
-=======
-    				d_rem_carr_phase_rad,
-    				phase_step_rad,
-    				code_phase_step_chips,
-    				rem_code_phase_chips,
-    				d_current_prn_length_samples,
-    				3);
-        	cudaProfilerStop();
->>>>>>> c8f7e081
 
             // ################## PLL ##########################################################
             // PLL discriminator
