/*!
 * \file gps_l1_ca_dll_pll_c_aid_tracking_cc.h
 * \brief Interface of a code DLL + carrier PLL tracking block
 * \author Carlos Aviles, 2010. carlos.avilesr(at)googlemail.com
 *         Javier Arribas, 2011. jarribas(at)cttc.es
 *
 * Code DLL + carrier PLL according to the algorithms described in:
 * K.Borre, D.M.Akos, N.Bertelsen, P.Rinder, and S.H.Jensen,
 * A Software-Defined GPS and Galileo Receiver. A Single-Frequency Approach,
 * Birkhauser, 2007
 *
 * -------------------------------------------------------------------------
 *
 * Copyright (C) 2010-2015  (see AUTHORS file for a list of contributors)
 *
 * GNSS-SDR is a software defined Global Navigation
 *          Satellite Systems receiver
 *
 * This file is part of GNSS-SDR.
 *
 * GNSS-SDR is free software: you can redistribute it and/or modify
 * it under the terms of the GNU General Public License as published by
 * the Free Software Foundation, either version 3 of the License, or
 * (at your option) any later version.
 *
 * GNSS-SDR is distributed in the hope that it will be useful,
 * but WITHOUT ANY WARRANTY; without even the implied warranty of
 * MERCHANTABILITY or FITNESS FOR A PARTICULAR PURPOSE.  See the
 * GNU General Public License for more details.
 *
 * You should have received a copy of the GNU General Public License
 * along with GNSS-SDR. If not, see <http://www.gnu.org/licenses/>.
 *
 * -------------------------------------------------------------------------
 */

#ifndef GNSS_SDR_GPS_L1_CA_DLL_PLL_C_AID_TRACKING_CC_H
#define	GNSS_SDR_GPS_L1_CA_DLL_PLL_C_AID_TRACKING_CC_H

#include <fstream>
#include <map>
#include <string>
#include <gnuradio/block.h>
#include <gnuradio/msg_queue.h>
#include "concurrent_queue.h"
#include "gnss_synchro.h"
#include "tracking_2nd_DLL_filter.h"
#include "tracking_FLL_PLL_filter.h"
#include "tracking_loop_filter.h"
#include "cpu_multicorrelator.h"

class gps_l1_ca_dll_pll_c_aid_tracking_cc;

typedef boost::shared_ptr<gps_l1_ca_dll_pll_c_aid_tracking_cc>
        gps_l1_ca_dll_pll_c_aid_tracking_cc_sptr;

gps_l1_ca_dll_pll_c_aid_tracking_cc_sptr
gps_l1_ca_dll_pll_c_aid_make_tracking_cc(long if_freq,
                                   long fs_in, unsigned
                                   int vector_length,
                                   boost::shared_ptr<gr::msg_queue> queue,
                                   bool dump,
                                   std::string dump_filename,
                                   float pll_bw_hz,
                                   float dll_bw_hz,
                                   float pll_bw_narrow_hz,
                                   float dll_bw_narrow_hz,
                                   int extend_correlation_ms,
                                   float early_late_space_chips);



/*!
 * \brief This class implements a DLL + PLL tracking loop block
 */
class gps_l1_ca_dll_pll_c_aid_tracking_cc: public gr::block
{
public:
    ~gps_l1_ca_dll_pll_c_aid_tracking_cc();

    void set_channel(unsigned int channel);
    void set_gnss_synchro(Gnss_Synchro* p_gnss_synchro);
    void start_tracking();
    void set_channel_queue(concurrent_queue<int> *channel_internal_queue);

    int general_work (int noutput_items, gr_vector_int &ninput_items,
            gr_vector_const_void_star &input_items, gr_vector_void_star &output_items);

    void forecast (int noutput_items, gr_vector_int &ninput_items_required);

private:
    friend gps_l1_ca_dll_pll_c_aid_tracking_cc_sptr
    gps_l1_ca_dll_pll_c_aid_make_tracking_cc(long if_freq,
            long fs_in, unsigned
            int vector_length,
            boost::shared_ptr<gr::msg_queue> queue,
            bool dump,
            std::string dump_filename,
            float pll_bw_hz,
            float dll_bw_hz,
            float pll_bw_narrow_hz,
            float dll_bw_narrow_hz,
            int extend_correlation_ms,
            float early_late_space_chips);

    gps_l1_ca_dll_pll_c_aid_tracking_cc(long if_freq,
            long fs_in, unsigned
            int vector_length,
            boost::shared_ptr<gr::msg_queue> queue,
            bool dump,
            std::string dump_filename,
            float pll_bw_hz,
            float dll_bw_hz,
            float pll_bw_narrow_hz,
            float dll_bw_narrow_hz,
            int extend_correlation_ms,
            float early_late_space_chips);

    // tracking configuration vars
    boost::shared_ptr<gr::msg_queue> d_queue;
    concurrent_queue<int> *d_channel_internal_queue;
    unsigned int d_vector_length;
    bool d_dump;

    Gnss_Synchro* d_acquisition_gnss_synchro;
    unsigned int d_channel;
    int d_last_seg;
    long d_if_freq;
    long d_fs_in;

    double d_early_late_spc_chips;
    int d_n_correlator_taps;

    gr_complex* d_ca_code;
    float* d_local_code_shift_chips;
    gr_complex* d_correlator_outs;
    cpu_multicorrelator multicorrelator_cpu;

    // remaining code phase and carrier phase between tracking loops
    double d_rem_code_phase_samples;
    double d_rem_code_phase_chips;
    double d_rem_carrier_phase_rad;

    // PLL and DLL filter library
    //Tracking_2nd_DLL_filter d_code_loop_filter;
    Tracking_2nd_DLL_filter d_code_loop_filter;
    Tracking_FLL_PLL_filter d_carrier_loop_filter;

    // acquisition
    double d_acq_code_phase_samples;
    double d_acq_carrier_doppler_hz;

    // tracking vars
<<<<<<< HEAD
=======
    float d_dll_bw_hz;
    float d_pll_bw_hz;
    float d_dll_bw_narrow_hz;
    float d_pll_bw_narrow_hz;
>>>>>>> d15066fd
    double d_code_freq_chips;
    double d_code_phase_step_chips;
    double d_carrier_doppler_hz;
    double d_carrier_phase_step_rad;
    double d_acc_carrier_phase_cycles;
    double d_code_phase_samples;
    double d_pll_to_dll_assist_secs_Ti;
    double d_code_error_chips_Ti;
    double d_code_error_filt_chips_s;
    double d_code_error_filt_chips_Ti;
    double d_carr_phase_error_secs_Ti;

<<<<<<< HEAD
=======
    // symbol history to detect bit transition
    std::deque<gr_complex> d_E_history;
    std::deque<gr_complex> d_P_history;
    std::deque<gr_complex> d_L_history;
    double d_preamble_timestamp_s;
    int d_extend_correlation_ms;
    bool d_enable_extended_integration;
    bool d_preamble_synchronized;
    int d_correlation_symbol_counter;
    void msg_handler_preamble_index(pmt::pmt_t msg);

>>>>>>> d15066fd
    //Integration period in samples
    int d_correlation_length_samples;

    //processing samples counters
    unsigned long int d_sample_counter;
    unsigned long int d_acq_sample_stamp;

    // CN0 estimation and lock detector
    int d_cn0_estimation_counter;
    gr_complex* d_Prompt_buffer;
    double d_carrier_lock_test;
    double d_CN0_SNV_dB_Hz;
    double d_carrier_lock_threshold;
    int d_carrier_lock_fail_counter;

    // control vars
    bool d_enable_tracking;
    bool d_pull_in;

    // file dump
    std::string d_dump_filename;
    std::ofstream d_dump_file;

    std::map<std::string, std::string> systemName;
    std::string sys;
};

#endif //GNSS_SDR_GPS_L1_CA_DLL_PLL_C_AID_TRACKING_CC_H<|MERGE_RESOLUTION|>--- conflicted
+++ resolved
@@ -39,9 +39,11 @@
 
 #include <fstream>
 #include <map>
+#include <deque>
 #include <string>
 #include <gnuradio/block.h>
 #include <gnuradio/msg_queue.h>
+#include <pmt/pmt.h>
 #include "concurrent_queue.h"
 #include "gnss_synchro.h"
 #include "tracking_2nd_DLL_filter.h"
@@ -140,6 +142,7 @@
     double d_rem_code_phase_samples;
     double d_rem_code_phase_chips;
     double d_rem_carrier_phase_rad;
+    int d_rem_code_phase_integer_samples;
 
     // PLL and DLL filter library
     //Tracking_2nd_DLL_filter d_code_loop_filter;
@@ -151,13 +154,10 @@
     double d_acq_carrier_doppler_hz;
 
     // tracking vars
-<<<<<<< HEAD
-=======
     float d_dll_bw_hz;
     float d_pll_bw_hz;
     float d_dll_bw_narrow_hz;
     float d_pll_bw_narrow_hz;
->>>>>>> d15066fd
     double d_code_freq_chips;
     double d_code_phase_step_chips;
     double d_carrier_doppler_hz;
@@ -170,8 +170,6 @@
     double d_code_error_filt_chips_Ti;
     double d_carr_phase_error_secs_Ti;
 
-<<<<<<< HEAD
-=======
     // symbol history to detect bit transition
     std::deque<gr_complex> d_E_history;
     std::deque<gr_complex> d_P_history;
@@ -183,7 +181,6 @@
     int d_correlation_symbol_counter;
     void msg_handler_preamble_index(pmt::pmt_t msg);
 
->>>>>>> d15066fd
     //Integration period in samples
     int d_correlation_length_samples;
 
