--- conflicted
+++ resolved
@@ -92,19 +92,7 @@
     )
 endif()
 
-<<<<<<< HEAD
-if(GNURADIO_USES_SPDLOG)
-    target_link_libraries(signal_source_libs
-        PUBLIC
-            fmt::fmt
-            spdlog::spdlog
-    )
-endif()
-
 if(ENABLE_FMCOMMS2 OR ENABLE_AD9361 OR ENABLE_PLUTOSDR)
-=======
-if(ENABLE_FMCOMMS2 OR ENABLE_AD9361)
->>>>>>> 30be7e9d
     target_link_libraries(signal_source_libs
         PUBLIC
             Iio::iio
