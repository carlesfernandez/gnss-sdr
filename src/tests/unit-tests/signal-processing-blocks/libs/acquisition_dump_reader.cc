--- conflicted
+++ resolved
@@ -82,9 +82,6 @@
     Mat_VarFree(var2_);
 
     var2_ = Mat_VarRead(matfile, "input_power");
-<<<<<<< HEAD
-    float normalization_factor = *static_cast<float*>(var2_->data);
-=======
     input_power = *static_cast<float*>(var2_->data);
     Mat_VarFree(var2_);
 
@@ -110,7 +107,6 @@
 
     var2_ = Mat_VarRead(matfile, "d_positive_acq");
     positive_acq = *static_cast<int*>(var2_->data);
->>>>>>> 5c283c06
     Mat_VarFree(var2_);
 
     std::vector<std::vector<float> >::iterator it1;
@@ -121,11 +117,7 @@
         {
             for (it2 = it1->begin(); it2 != it1->end(); it2++)
                 {
-<<<<<<< HEAD
-                    *it2 = static_cast<float>(aux[k]) / normalization_factor;
-=======
                     *it2 = static_cast<float>(aux[k]) / input_power;
->>>>>>> 5c283c06
                     k++;
                 }
         }
