/*!
 * \file single_test_main.cc
 * \brief  This file contains the main function for tests (used with CTest).
 * \author Carles Fernandez-Prades, 2012. cfernandez(at)cttc.es
 *
 *
 * -----------------------------------------------------------------------------
 *
 * GNSS-SDR is a Global Navigation Satellite System software-defined receiver.
 * This file is part of GNSS-SDR.
 *
 * Copyright (C) 2010-2020  (see AUTHORS file for a list of contributors)
 * SPDX-License-Identifier: GPL-3.0-or-later
 *
 * -----------------------------------------------------------------------------
 */

#include "concurrent_map.h"
#include "concurrent_queue.h"
#include "gps_acq_assist.h"
#include <gtest/gtest.h>
#include <fstream>
#include <iostream>
#include <ostream>
#include <string>

#if USE_GLOG_AND_GFLAGS
#include <gflags/gflags.h>
#include <glog/logging.h>
#if GFLAGS_OLD_NAMESPACE
namespace gflags
{
using namespace google;
}
DECLARE_string(log_dir);
#endif
#else
#include "gnss_sdr_flags.h"
#include <absl/flags/flag.h>
#include <absl/flags/parse.h>
#include <absl/log/flags.h>
#include <absl/log/initialize.h>
#include <absl/log/log.h>
#include <absl/log/log_sink.h>
#include <absl/log/log_sink_registry.h>

class TestLogSink : public absl::LogSink
{
public:
    TestLogSink()
    {
        if (!absl::GetFlag(FLAGS_log_dir).empty())
            {
                logfile.open(absl::GetFlag(FLAGS_log_dir) + "/test.log");
            }
        else
            {
                logfile.open(GetTempDir() + "/test.log");
            }
    }
    void Send(const absl::LogEntry &entry) override
    {
        logfile << entry.text_message_with_prefix_and_newline() << std::flush;
    }

private:
    std::ofstream logfile;
};
#endif


Concurrent_Queue<Gps_Acq_Assist> global_gps_acq_assist_queue;

Concurrent_Map<Gps_Acq_Assist> global_gps_acq_assist_map;


int main(int argc, char **argv)
{
<<<<<<< HEAD

=======
#if USE_GLOG_AND_GFLAGS
    gflags::ParseCommandLineFlags(&argc, &argv, true);
>>>>>>> f80c5373
    try
        {
            testing::InitGoogleTest(&argc, argv);
            gflags::ParseCommandLineFlags(&argc, &argv, true);
        }
    catch (...)
        {
        }  // catch the "testing::internal::<unnamed>::ClassUniqueToAlwaysTrue" from gtest
    google::InitGoogleLogging(argv[0]);
#else
    absl::ParseCommandLine(argc, argv);
    try
        {
            testing::InitGoogleTest(&argc, argv);
        }
    catch (...)
        {
        }  // catch the "testing::internal::<unnamed>::ClassUniqueToAlwaysTrue" from gtest
    absl::LogSink *testLogSink = new TestLogSink;
    absl::AddLogSink(testLogSink);
    absl::InitializeLog();
#endif
    int res = 0;
    try
        {
            res = RUN_ALL_TESTS();
        }
    catch (...)
        {
            LOG(WARNING) << "Unexpected catch";
        }
#if USE_GLOG_AND_GFLAGS
    gflags::ShutDownCommandLineFlags();
#else
    absl::FlushLogSinks();
#endif
    return res;
}<|MERGE_RESOLUTION|>--- conflicted
+++ resolved
@@ -14,6 +14,7 @@
  *
  * -----------------------------------------------------------------------------
  */
+
 
 #include "concurrent_map.h"
 #include "concurrent_queue.h"
@@ -76,12 +77,8 @@
 
 int main(int argc, char **argv)
 {
-<<<<<<< HEAD
-
-=======
 #if USE_GLOG_AND_GFLAGS
     gflags::ParseCommandLineFlags(&argc, &argv, true);
->>>>>>> f80c5373
     try
         {
             testing::InitGoogleTest(&argc, argv);
