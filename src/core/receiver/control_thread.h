/*!
 * \file control_thread.h
 * \brief Interface of the receiver control plane
 * \author Carlos Aviles, 2010. carlos.avilesr(at)googlemail.com
 *
 * GNSS Receiver Control Plane: connects the flowgraph, starts running it,
 * and while it does not stop, reads the control messages generated by the blocks,
 * processes them, and applies the corresponding actions.
 *
 * -------------------------------------------------------------------------
 *
 * Copyright (C) 2010-2014  (see AUTHORS file for a list of contributors)
 *
 * GNSS-SDR is a software defined Global Navigation
 *          Satellite Systems receiver
 *
 * This file is part of GNSS-SDR.
 *
 * GNSS-SDR is free software: you can redistribute it and/or modify
 * it under the terms of the GNU General Public License as published by
 * the Free Software Foundation, either version 3 of the License, or
 * (at your option) any later version.
 *
 * GNSS-SDR is distributed in the hope that it will be useful,
 * but WITHOUT ANY WARRANTY; without even the implied warranty of
 * MERCHANTABILITY or FITNESS FOR A PARTICULAR PURPOSE.  See the
 * GNU General Public License for more details.
 *
 * You should have received a copy of the GNU General Public License
 * along with GNSS-SDR. If not, see <http://www.gnu.org/licenses/>.
 *
 * -------------------------------------------------------------------------
 */

#ifndef GNSS_SDR_CONTROL_THREAD_H_
#define GNSS_SDR_CONTROL_THREAD_H_

#include <memory>
#include <vector>
#include <boost/thread/thread.hpp>
#include <gnuradio/msg_queue.h>
#include "control_message_factory.h"
#include "gnss_sdr_supl_client.h"

class GNSSFlowgraph;
class ConfigurationInterface;


/*!
 * \brief This class represents the main thread of the application, so the name is ControlThread.
 * This is the GNSS Receiver Control Plane: it connects the flowgraph, starts running it,
 * and while it does not stop, reads the control messages generated by the blocks,
 * processes them, and applies the corresponding actions.
 */
class ControlThread
{
public:
    /*!
     * \brief Default constructor
     */
    ControlThread();

    /*!
     * \brief Constructor that initializes the class with parameters
     *
     * \param[in] configuration Pointer to a ConfigurationInterface
     */
    ControlThread(std::shared_ptr<ConfigurationInterface> configuration);

    //! \brief Virtual destructor. Derived classes must implement the destructor
    virtual ~ControlThread();

    /*! \brief Runs the control thread
     *
     *  This is the main loop that reads and process the control messages:
     *
     *  - Connect the GNSS receiver flowgraph;
     *
     *  - Start the GNSS receiver flowgraph;
     *
     *  while (flowgraph_->running() && !stop_){
     *
     *  - Read control messages and process them; }
     */
    void run();

    /*!
     * \brief Sets the control_queue
     *
     * \param[in] boost::shared_ptr<gr::msg_queue> control_queue
     */
    void set_control_queue(boost::shared_ptr<gr::msg_queue> control_queue);


    unsigned int processed_control_messages()
    {
        return processed_control_messages_;
    }

    unsigned int applied_actions()
    {
        return applied_actions_;
    }

    /*!
     * \brief Instantiates a flowgraph
     *
     * \return Returns a smart pointer to a flowgraph object
     */
    std::shared_ptr<GNSSFlowgraph> flowgraph()
    {
        return flowgraph_;
    }

private:
    //SUPL assistance classes
    gnss_sdr_supl_client supl_client_acquisition_;
    gnss_sdr_supl_client supl_client_ephemeris_;
    int supl_mcc; // Current network MCC (Mobile country code), 3 digits.
    int supl_mns; // Current network MNC (Mobile Network code), 2 or 3 digits.
    int supl_lac; // Current network LAC (Location area code),16 bits, 1-65520 are valid values.
    int supl_ci;  // Cell Identity (16 bits, 0-65535 are valid values).

    void init();

    // Read ephemeris assistance from a local XML file previously recorded
    bool read_assistance_from_XML();

    void read_control_messages();

    void process_control_messages();

    /*
     * Blocking function that reads the GPS ephemeris queue and updates the shared ephemeris map, accessible from the PVT block
     */
    void gps_ephemeris_data_collector();

    /*
     * Writes the ephemeris map to a local XML file
     */
    void gps_ephemeris_data_write_to_XML();

    /*
     * Blocking function that reads the UTC model queue and updates the shared map, accessible from the PVT block
     */
    void gps_utc_model_data_collector();

    /*
<<<<<<< HEAD
     * \brief Blocking function that reads the ref location queue and updates the shared map
     */
    void gps_ref_location_data_collector();

    /*
     * \brief Blocking function that reads the ref time queue and updates the shared map
     */
    void gps_ref_time_data_collector();

    /*
     * \brief Write the latest GPS UTC model to XML file
=======
     * Write the latest GPS UTC model to XML file
>>>>>>> 697ef54b
     */
    void gps_utc_model_data_write_to_XML();

    /*
<<<<<<< HEAD
     * \brief Write the latest ref location to XML file (AGPS)
     */
    void gps_ref_location_data_write_to_XML();

    /*
     * \brief Write the latest ref time to XML file (AGPS)
     */
    void gps_ref_time_data_write_to_XML();

    /*
     * \brief Blocking function that reads the iono model queue and updates the shared map, accessible from the PVT block
=======
     * Blocking function that reads the iono model queue and updates the shared map, accessible from the PVT block
>>>>>>> 697ef54b
     */
    void gps_iono_data_collector();

    /*
     * Write the latest GPS IONO model to XML file
     */
    void gps_iono_data_write_to_XML();

    /*
     * Blocking function that reads the GPS assistance queue
     */
    void gps_acq_assist_data_collector();

    /*
     * Blocking function that reads the Galileo ephemeris queue and updates the shared ephemeris map, accessible from the PVT block
     */
    void galileo_ephemeris_data_collector();

    /*
     * Blocking function that reads the UTC model queue and updates the shared map, accessible from the PVT block
     */
    void galileo_utc_model_data_collector();

    /*
     * Blocking function that reads the iono data queue and updates the shared map, accessible from the PVT block
     */
    void galileo_iono_data_collector();

    void apply_action(unsigned int what);
    std::shared_ptr<GNSSFlowgraph> flowgraph_;
    std::shared_ptr<ConfigurationInterface> configuration_;
    boost::shared_ptr<gr::msg_queue> control_queue_;
    std::shared_ptr<ControlMessageFactory> control_message_factory_;
    std::shared_ptr<std::vector<std::shared_ptr<ControlMessage>>> control_messages_;
    bool stop_;
    bool delete_configuration_;
    unsigned int processed_control_messages_;
    unsigned int applied_actions_;
    boost::thread keyboard_thread_;

    boost::thread gps_ephemeris_data_collector_thread_;
    boost::thread gps_iono_data_collector_thread_;
    boost::thread gps_utc_model_data_collector_thread_;
    boost::thread gps_acq_assist_data_collector_thread_;
    boost::thread gps_ref_location_data_collector_thread_;
    boost::thread gps_ref_time_data_collector_thread_;

    boost::thread galileo_ephemeris_data_collector_thread_;
    boost::thread galileo_utc_model_data_collector_thread_;
    boost::thread galileo_iono_data_collector_thread_;
    void keyboard_listener();
};

#endif /*GNSS_SDR_CONTROL_THREAD_H_*/<|MERGE_RESOLUTION|>--- conflicted
+++ resolved
@@ -146,7 +146,6 @@
     void gps_utc_model_data_collector();
 
     /*
-<<<<<<< HEAD
      * \brief Blocking function that reads the ref location queue and updates the shared map
      */
     void gps_ref_location_data_collector();
@@ -157,15 +156,11 @@
     void gps_ref_time_data_collector();
 
     /*
-     * \brief Write the latest GPS UTC model to XML file
-=======
      * Write the latest GPS UTC model to XML file
->>>>>>> 697ef54b
      */
     void gps_utc_model_data_write_to_XML();
 
     /*
-<<<<<<< HEAD
      * \brief Write the latest ref location to XML file (AGPS)
      */
     void gps_ref_location_data_write_to_XML();
@@ -176,10 +171,7 @@
     void gps_ref_time_data_write_to_XML();
 
     /*
-     * \brief Blocking function that reads the iono model queue and updates the shared map, accessible from the PVT block
-=======
      * Blocking function that reads the iono model queue and updates the shared map, accessible from the PVT block
->>>>>>> 697ef54b
      */
     void gps_iono_data_collector();
 
