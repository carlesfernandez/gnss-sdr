# GNSS-SDR is a Global Navigation Satellite System software-defined receiver.
# This file is part of GNSS-SDR.
#
# SPDX-FileCopyrightText: 2010-2022 C. Fernandez-Prades cfernandez(at)cttc.es
# SPDX-License-Identifier: BSD-3-Clause


# Optional drivers

if(ENABLE_RAW_UDP AND PCAP_FOUND)
    list(APPEND OPT_DRIVER_SOURCES custom_udp_signal_source.cc)
    list(APPEND OPT_DRIVER_HEADERS custom_udp_signal_source.h)
endif()

if(ENABLE_PLUTOSDR)
    ##############################################
    # ADALM-PLUTO (Analog Devices Inc.)
    ##############################################
<<<<<<< HEAD
    set(OPT_DRIVER_SOURCES ${OPT_DRIVER_SOURCES} plutosdr_signal_source.cc)
    set(OPT_DRIVER_HEADERS ${OPT_DRIVER_HEADERS} plutosdr_signal_source.h)
    
    ##############################################
    # CUSTOM AD936X IIO SOURCE
    ##############################################
    set(OPT_DRIVER_SOURCES ${OPT_DRIVER_SOURCES} ad936x_custom_signal_source.cc)
    set(OPT_DRIVER_HEADERS ${OPT_DRIVER_HEADERS} ad936x_custom_signal_source.h)
=======
    list(APPEND OPT_DRIVER_SOURCES plutosdr_signal_source.cc)
    list(APPEND OPT_DRIVER_HEADERS plutosdr_signal_source.h)
>>>>>>> b422f7e4
endif()

if(ENABLE_FMCOMMS2)
    ###############################################
    # FMCOMMS2 based SDR Hardware
    ###############################################
    list(APPEND OPT_DRIVER_SOURCES fmcomms2_signal_source.cc)
    list(APPEND OPT_DRIVER_HEADERS fmcomms2_signal_source.h)
endif()

if(ENABLE_AD9361)
    ###############################################
    # AD9361 DIRECT TO FPGA Hardware
    ###############################################
    list(APPEND OPT_DRIVER_SOURCES ad9361_fpga_signal_source.cc)
    list(APPEND OPT_DRIVER_HEADERS ad9361_fpga_signal_source.h)
endif()

if(ENABLE_FLEXIBAND AND TELEORBIT_FOUND)
    list(APPEND OPT_DRIVER_SOURCES flexiband_signal_source.cc)
    list(APPEND OPT_DRIVER_HEADERS flexiband_signal_source.h)
endif()

if(ENABLE_ARRAY)
    ##############################################
    # DBFCTTC GNSS EXPERIMENTAL ARRAY PROTOTYPE
    ##############################################
    if(NOT GRDBFCTTC_FOUND)
        message(" gr-dbfcttc not found, install it from https://github.com/gnss-sdr/gr-dbfcttc")
        message(FATAL_ERROR "gr-dbfcttc required for building gnss-sdr with this option enabled")
    endif()
    list(APPEND OPT_DRIVER_SOURCES raw_array_signal_source.cc)
    list(APPEND OPT_DRIVER_HEADERS raw_array_signal_source.h)
endif()

if(ENABLE_OSMOSDR)
    ################################################################################
    # OsmoSDR - https://osmocom.org/projects/gr-osmosdr/
    ################################################################################
    if(GROSMOSDR_FOUND)
        list(APPEND OPT_DRIVER_SOURCES osmosdr_signal_source.cc)
        list(APPEND OPT_DRIVER_HEADERS osmosdr_signal_source.h)
    endif()
endif()

if(ENABLE_LIMESDR)
    if(GRLIMESDR_FOUND)
        list(APPEND OPT_DRIVER_SOURCES limesdr_signal_source.cc)
        list(APPEND OPT_DRIVER_HEADERS limesdr_signal_source.h)
    endif()
endif()

if(ENABLE_UHD)
    list(APPEND OPT_DRIVER_SOURCES uhd_signal_source.cc)
    list(APPEND OPT_DRIVER_HEADERS uhd_signal_source.h)
endif()

if(ENABLE_ZMQ)
    list(APPEND OPT_DRIVER_SOURCES zmq_signal_source.cc)
    list(APPEND OPT_DRIVER_HEADERS zmq_signal_source.h)
endif()

set(SIGNAL_SOURCE_ADAPTER_SOURCES
    signal_source_base.cc
    file_source_base.cc
    file_signal_source.cc
    fifo_signal_source.cc
    multichannel_file_signal_source.cc
    gen_signal_source.cc
    nsr_file_signal_source.cc
    spir_file_signal_source.cc
    spir_gss6450_file_signal_source.cc
    rtl_tcp_signal_source.cc
    labsat_signal_source.cc
    two_bit_cpx_file_signal_source.cc
    two_bit_packed_file_signal_source.cc
    four_bit_cpx_file_signal_source.cc
    file_timestamp_signal_source.cc
    ${OPT_DRIVER_SOURCES}
)

set(SIGNAL_SOURCE_ADAPTER_HEADERS
    signal_source_base.h
    file_source_base.h
    file_signal_source.h
    fifo_signal_source.h
    multichannel_file_signal_source.h
    gen_signal_source.h
    nsr_file_signal_source.h
    spir_file_signal_source.h
    spir_gss6450_file_signal_source.h
    rtl_tcp_signal_source.h
    labsat_signal_source.h
    two_bit_cpx_file_signal_source.h
    two_bit_packed_file_signal_source.h
    four_bit_cpx_file_signal_source.h
    file_timestamp_signal_source.h
    ${OPT_DRIVER_HEADERS}
)

list(SORT SIGNAL_SOURCE_ADAPTER_HEADERS)
list(SORT SIGNAL_SOURCE_ADAPTER_SOURCES)

if(USE_CMAKE_TARGET_SOURCES)
    add_library(signal_source_adapters STATIC)
    target_sources(signal_source_adapters
        PRIVATE
            ${SIGNAL_SOURCE_ADAPTER_SOURCES}
        PUBLIC
            ${SIGNAL_SOURCE_ADAPTER_HEADERS}
    )
else()
    source_group(Headers FILES ${SIGNAL_SOURCE_ADAPTER_HEADERS})
    add_library(signal_source_adapters
        ${SIGNAL_SOURCE_ADAPTER_SOURCES}
        ${SIGNAL_SOURCE_ADAPTER_HEADERS}
    )
endif()

if(GNURADIO_IS_38_OR_GREATER)
    target_compile_definitions(signal_source_adapters PUBLIC -DGR_GREATER_38=1)
endif()

target_include_directories(signal_source_adapters
    PUBLIC
        ${GNSSSDR_SOURCE_DIR}/src/core/interfaces
)

if(ENABLE_FPGA OR ENABLE_AD9361)
    target_link_libraries(signal_source_adapters
        PUBLIC
            signal_source_libs
        PRIVATE
            core_libs
    )
endif()

target_link_libraries(signal_source_adapters
    PUBLIC
        Boost::headers
        Gnuradio::blocks
        signal_source_gr_blocks
    PRIVATE
        algorithms_libs
        gnss_sdr_flags
        core_system_parameters
        Glog::glog
        Volk::volk
)

if(GNURADIO_USES_STD_POINTERS)
    target_compile_definitions(signal_source_adapters
        PUBLIC -DGNURADIO_USES_STD_POINTERS=1
    )
endif()

if(ENABLE_RAW_UDP AND PCAP_FOUND)
    target_link_libraries(signal_source_adapters
        PRIVATE
            Pcap::pcap
    )
endif()

if(ENABLE_UHD)
    target_link_libraries(signal_source_adapters
        PUBLIC
            Gnuradio::uhd
            Uhd::uhd  # for uhd/config.hpp in gnuradio/uhd/usrp_source.h
    )
endif()

if(ENABLE_ZMQ)
    target_link_libraries(signal_source_adapters
        PUBLIC
            Gnuradio::zeromq
    )
endif()

if(ENABLE_OSMOSDR AND GROSMOSDR_FOUND)
    target_link_libraries(signal_source_adapters
        PUBLIC
            Gnuradio::osmosdr
    )
endif()

if(ENABLE_LIMESDR AND GRLIMESDR_FOUND)
    target_link_libraries(signal_source_adapters
        PUBLIC
            Gnuradio::limesdr
    )
endif()

if(ENABLE_AD9361 AND LIBIIO_FOUND)
    target_link_libraries(signal_source_adapters
        PRIVATE
            Iio::iio
    )
endif()

if(ENABLE_AD9361 OR ENABLE_FMCOMMS2 OR ENABLE_PLUTOSDR)
    if(LIBAD9361_VERSION)
        if(LIBAD9361_VERSION VERSION_GREATER 0.1)
            target_compile_definitions(signal_source_adapters
                PRIVATE -DLIBAD9361_VERSION_GREATER_THAN_01=1
            )
        endif()
    endif()
endif()

if(ENABLE_FLEXIBAND AND TELEORBIT_FOUND)
    target_link_libraries(signal_source_adapters
        PRIVATE
            Gnuradio::teleorbit
    )
endif()

if(ENABLE_ARRAY AND GRDBFCTTC_FOUND)
    target_link_libraries(signal_source_adapters
        PRIVATE
            Gnuradio::dbfcttc
    )
endif()

if(ENABLE_PLUTOSDR OR ENABLE_FMCOMMS2)
    if(GR_IIO_INCLUDE_HAS_GNURADIO)
        target_compile_definitions(signal_source_adapters
            PUBLIC -DGRIIO_INCLUDE_HAS_GNURADIO=1
        )
    endif()
    if(GNURADIO_API_IIO)
        target_compile_definitions(signal_source_adapters
            PUBLIC -DGNURADIO_API_IIO=1
        )
    endif()
    target_link_libraries(signal_source_adapters
        PUBLIC
            Gnuradio::iio
            Boost::chrono
        PRIVATE
            Iio::iio
    )
    if(NOT GNURADIO_API_IIO)
        target_link_libraries(signal_source_adapters
            PRIVATE
                Gnuradio::analog
        )
    endif()
    if(GR_IIO_TEMPLATIZED_API)
        target_compile_definitions(signal_source_adapters
            PUBLIC -DGR_IIO_TEMPLATIZED_API=1
        )
    endif()
endif()

if(GR_LIMESDR_IS_G38_BRANCH)
    target_compile_definitions(signal_source_adapters PRIVATE -DGR_LIMESDR_IS_G38_BRANCH=1)
endif()

if(GRLIMESDR_PPS)
    target_compile_definitions(signal_source_adapters PRIVATE -DLimeSDR_PPS=1)
endif()

if(ENABLE_CLANG_TIDY)
    if(CLANG_TIDY_EXE)
        set_target_properties(signal_source_adapters
            PROPERTIES
                CXX_CLANG_TIDY "${DO_CLANG_TIDY}"
        )
    endif()
endif()

target_compile_definitions(signal_source_adapters
    PRIVATE -DGNSSSDR_INSTALL_DIR="${CMAKE_INSTALL_PREFIX}"
)

set_property(TARGET signal_source_adapters
    APPEND PROPERTY INTERFACE_INCLUDE_DIRECTORIES
        $<BUILD_INTERFACE:${CMAKE_CURRENT_SOURCE_DIR}>
)<|MERGE_RESOLUTION|>--- conflicted
+++ resolved
@@ -16,7 +16,6 @@
     ##############################################
     # ADALM-PLUTO (Analog Devices Inc.)
     ##############################################
-<<<<<<< HEAD
     set(OPT_DRIVER_SOURCES ${OPT_DRIVER_SOURCES} plutosdr_signal_source.cc)
     set(OPT_DRIVER_HEADERS ${OPT_DRIVER_HEADERS} plutosdr_signal_source.h)
     
@@ -25,10 +24,6 @@
     ##############################################
     set(OPT_DRIVER_SOURCES ${OPT_DRIVER_SOURCES} ad936x_custom_signal_source.cc)
     set(OPT_DRIVER_HEADERS ${OPT_DRIVER_HEADERS} ad936x_custom_signal_source.h)
-=======
-    list(APPEND OPT_DRIVER_SOURCES plutosdr_signal_source.cc)
-    list(APPEND OPT_DRIVER_HEADERS plutosdr_signal_source.h)
->>>>>>> b422f7e4
 endif()
 
 if(ENABLE_FMCOMMS2)
