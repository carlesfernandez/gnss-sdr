# Copyright (C) 2012-2015  (see AUTHORS file for a list of contributors)
#
# This file is part of GNSS-SDR.
#
# GNSS-SDR is free software: you can redistribute it and/or modify
# it under the terms of the GNU General Public License as published by
# the Free Software Foundation, either version 3 of the License, or
# (at your option) any later version.
#
# GNSS-SDR is distributed in the hope that it will be useful,
# but WITHOUT ANY WARRANTY; without even the implied warranty of
# MERCHANTABILITY or FITNESS FOR A PARTICULAR PURPOSE.  See the
# GNU General Public License for more details.
#
# You should have received a copy of the GNU General Public License
# along with GNSS-SDR. If not, see <http://www.gnu.org/licenses/>.
#


if(ENABLE_CUDA)
     set(OPT_TRACKING_BLOCKS ${OPT_TRACKING_BLOCKS} gps_l1_ca_dll_pll_tracking_gpu_cc.cc)
     set(OPT_TRACKING_INCLUDES ${OPT_TRACKING_INCLUDES} ${CUDA_INCLUDE_DIRS})
     set(OPT_TRACKING_LIBRARIES ${OPT_TRACKING_LIBRARIES} ${CUDA_LIBRARIES}) 
endif(ENABLE_CUDA)

set(TRACKING_GR_BLOCKS_SOURCES
     galileo_e1_dll_pll_veml_tracking_cc.cc
     galileo_volk_e1_dll_pll_veml_tracking_cc.cc
     galileo_e1_tcp_connector_tracking_cc.cc
     gps_l1_ca_dll_fll_pll_tracking_cc.cc
     gps_l1_ca_dll_pll_optim_tracking_cc.cc
     gps_l1_ca_dll_pll_tracking_cc.cc
     gps_l1_ca_tcp_connector_tracking_cc.cc
     galileo_e5a_dll_pll_tracking_cc.cc
     gps_l2_m_dll_pll_tracking_cc.cc
<<<<<<< HEAD
=======
     gps_l1_ca_dll_pll_c_aid_tracking_cc.cc
>>>>>>> 38e8feef
     ${OPT_TRACKING_BLOCKS}   
)

include_directories(
     $(CMAKE_CURRENT_SOURCE_DIR)
     ${CMAKE_SOURCE_DIR}/src/core/system_parameters
     ${CMAKE_SOURCE_DIR}/src/core/interfaces
     ${CMAKE_SOURCE_DIR}/src/core/receiver
     ${CMAKE_SOURCE_DIR}/src/algorithms/tracking/libs
     ${CMAKE_SOURCE_DIR}/src/algorithms/libs
     ${GLOG_INCLUDE_DIRS}
     ${GFlags_INCLUDE_DIRS}
     ${Boost_INCLUDE_DIRS}
     ${GNURADIO_RUNTIME_INCLUDE_DIRS}
     ${VOLK_GNSSSDR_INCLUDE_DIRS}
     ${OPT_TRACKING_INCLUDES}
)

if(ENABLE_GENERIC_ARCH)
    add_definitions( -DGENERIC_ARCH=1 )
endif(ENABLE_GENERIC_ARCH)

file(GLOB TRACKING_GR_BLOCKS_HEADERS "*.h")
add_library(tracking_gr_blocks ${TRACKING_GR_BLOCKS_SOURCES} ${TRACKING_GR_BLOCKS_HEADERS})
source_group(Headers FILES ${TRACKING_GR_BLOCKS_HEADERS})

target_link_libraries(tracking_gr_blocks tracking_lib ${GNURADIO_RUNTIME_LIBRARIES} gnss_sp_libs ${Boost_LIBRARIES} ${VOLK_GNSSSDR_LIBRARIES} ${ORC_LIBRARIES} ${OPT_TRACKING_LIBRARIES})

if(NOT VOLK_GNSSSDR_FOUND)
    add_dependencies(tracking_gr_blocks volk_gnsssdr_module)
endif(NOT VOLK_GNSSSDR_FOUND)<|MERGE_RESOLUTION|>--- conflicted
+++ resolved
@@ -33,10 +33,7 @@
      gps_l1_ca_tcp_connector_tracking_cc.cc
      galileo_e5a_dll_pll_tracking_cc.cc
      gps_l2_m_dll_pll_tracking_cc.cc
-<<<<<<< HEAD
-=======
      gps_l1_ca_dll_pll_c_aid_tracking_cc.cc
->>>>>>> 38e8feef
      ${OPT_TRACKING_BLOCKS}   
 )
 
